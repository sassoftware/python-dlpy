#!/usr/bin/env python
# encoding: utf-8
#
# Copyright SAS Institute
#
#  Licensed under the Apache License, Version 2.0 (the License);
#  you may not use this file except in compliance with the License.
#  You may obtain a copy of the License at
#
#      http://www.apache.org/licenses/LICENSE-2.0
#
#  Unless required by applicable law or agreed to in writing, software
#  distributed under the License is distributed on an "AS IS" BASIS,
#  WITHOUT WARRANTIES OR CONDITIONS OF ANY KIND, either express or implied.
#  See the License for the specific language governing permissions and
#  limitations under the License.
#

''' A Network is way to compose layers: the topological form of a Model '''

import os

from dlpy.layers import Layer
from dlpy.utils import DLPyError, input_table_check, random_name, check_caslib, caslibify, get_server_path_sep, underscore_to_camelcase
<<<<<<< HEAD
from .layers import InputLayer, Conv2d, Pooling, BN, Res, Concat, Dense, OutputLayer, Keypoints, Detection, Scale,\
    Reshape, GroupConv2d, ChannelShuffle, RegionProposal, ROIPooling, FastRCNN, Conv2DTranspose
=======
from .layers import InputLayer, Conv2d, Pooling, BN, Res, Concat, Dense, OutputLayer, Keypoints, Detection, Scale, Reshape, Recurrent
>>>>>>> 7280fba5
import dlpy.model
import collections
import pandas as pd
import swat as sw
from copy import deepcopy
from . import __dev__


class Network(Layer):

    '''
    Network

    Parameters
    ----------
    conn : CAS
        Specifies the CAS connection object.
    inputs: iter-of-Layers, optional
        Specifies some input layer(s) to instantiate a Network
    outputs: iter-of-Layers, optional
        Specifies some output layer(s) to instantiate a Network
    model_table : string or dict or CAS table, optional
        Specifies the CAS table to store the deep learning model.
        Default: None
    model_weights : CASTable or string or dict, optional
        Specifies the CASTable containing weights of the deep learning model.
        If not specified, random initial will be used.
        Default: None
    Returns
    -------
    :class:`Model`

    '''

    type = 'model'
    type_label = 'Model'
    type_desc = 'Model'
    can_be_last_layer = True
    number_of_instances = 0
    src_layers = []
    name = 'model' + str(number_of_instances)

    def __init__(self, conn, inputs=None, outputs=None, model_table=None, model_weights=None):
        if (inputs is None or outputs is None) and (inputs is not None or outputs is not None):
            raise ValueError('If one of inputs and outputs option is enabled, both should be specified')
        self._init_model(conn, model_table, model_weights)
        # works for Sequential() as well
        if self.__class__.__name__ == 'Model':
            # 1). Model(s, model_table, model_weights)
            # 2). Model(s, inp, outputs, model_table, model_weights)
            if all(i is not None for i in [inputs, outputs]):
                self._map_graph_network(inputs, outputs)

    def _init_model(self, conn, model_table=None, model_weights=None):
        conn.loadactionset(actionSet='deeplearn', _messagelevel='error')

        self.conn = conn

        if model_table is None:
            model_table = dict(name=random_name('Model', 6))

        model_table_opts = input_table_check(model_table)

        if 'name' not in model_table_opts:
            model_table_opts.update(**dict(name=random_name('Model', 6)))

        self.model_name = model_table_opts['name']
        self.model_table = model_table_opts

        if model_weights is None:
            self.model_weights = self.conn.CASTable('{}_weights'.format(self.model_name))
        else:
            # TODO put tableexits in set_weights
            if self.conn.tableexists(model_weights).exists == 1:
                self.set_weights(model_weights)
            else:
                self.model_weights = self.conn.CASTable(**input_table_check(model_weights))

        self.layers = []
        self.model_type = 'CNN'
        self.best_weights = None
        self.target = None
        self.num_params = None
        self.count_instances()

    def _map_graph_network(self, inputs, outputs):
        '''
        Propagate all of layers

        inputs : iter-of-Tensors
        outputs : iter-of-Tensors

        '''
        def build_map(start):
            if start.name is None:
                start.count_instances()
                start.name = str(start.__class__.__name__) + '_' + str(type(start).number_of_instances)
            # if the node is visited, continue
            if start in self.layers:
                return
            # if the node is an input layer, add it and return
            if start in self.input_layers and start.type != 'model':
                self.layers.append(start)
                return
            for src_layer in start.src_layers:
                build_map(src_layer)
                # if all of src_layer of layer is input layer type, add it in layers list
                src_layer.depth = 0 if src_layer.type == 'input' \
                    else max([i.depth for i in src_layer.src_layers]) + 1

                if all(i in self.layers for i in start.src_layers) and start not in self.layers:
                    self.layers.append(start)
            return

        if not isinstance(inputs, collections.Iterable):
            inputs = [inputs]
        if any(x.__class__.__name__ != 'Tensor' for x in inputs):
            raise DLPyError('All inputs should be tensors.')
        if not isinstance(outputs, collections.Iterable):
            outputs = [outputs]

        self.inputs = inputs
        self.outputs = outputs
        self.output_layers = [output._op for output in outputs]
        self.input_layers = [input._op for input in inputs]

        for layer in self.output_layers:
            build_map(layer)
            layer.depth = max([i.depth for i in layer.src_layers]) + 1

        return

    def compile(self):
        ''' parse the network nodes and process CAS Action '''
        rt = self._retrieve_('deeplearn.buildmodel',
                             model=dict(name=self.model_name, replace=True), type=self.model_type)

        if not all(x.can_be_last_layer for x in self.output_layers):
            raise DLPyError('Output layers can only be {}' \
                            .format([i.__name__ for i in Layer.__subclasses__() if i.can_be_last_layer]))

        if rt.severity > 1:
            raise DLPyError('cannot build model, there seems to be a problem.')
        self.num_params = 0
        for layer in self.layers:
            option = layer.to_model_params()
            rt = self._retrieve_('deeplearn.addlayer', model = self.model_name, **option)
            if rt.severity > 1:
                raise DLPyError('there seems to be an error while adding the ' + layer.name + '.')
            if layer.num_weights is None:
                num_weights = 0
            else:
                num_weights = layer.num_weights

            if layer.num_bias is None:
                num_bias = 0
            else:
                num_bias = layer.num_bias

            self.num_params += num_weights + num_bias
        print('NOTE: Model compiled successfully.')

    def to_functional_model(self, stop_layers=None):
        '''
        Convert a Sequential into a functional model and return the functional model.

        stop_layers : iter-of-Layer or Layer
            stop_layers refers to the layers that stop traverse the graph.
            All of layers followed by the stop_layers are removed from the functional model.
            The argument is useful when you want to get a subset of network.
            For example:
                Given a ResNet50 model, only generate the feature extraction network of ResNet50.
                feature_extractor = resnet50_model.to_functional_model(stop_layers=resnet50_model.layers[-1])

        Returns
        -------
        :class:`Model`

        '''
        copied_model = deepcopy(self)  # deepcopy the sequential model and don't touch the original one
        stop_layers = stop_layers or []
        input_tensors = []
        output_tensors = []

        if not isinstance(stop_layers, collections.Iterable):
            stop_layers = [stop_layers]
        index_l = [self.layers.index(x) for x in stop_layers]
        stop_layers = [copied_model.layers[i] for i in index_l]

        for idx, layer in enumerate(copied_model.layers):
            layer_type = layer.__class__.__name__
            if layer_type == 'InputLayer':
                input_tensors.append(layer.tensor)
                continue
            # find layer's outbound layer
            for outbound_layer in copied_model.layers[idx:]:
                if outbound_layer.__class__.__name__ == 'InputLayer':
                    continue
                # if all source layers of outbound_layer are visited(all in self.layers[:idx])
                if all(src_layer in copied_model.layers[:idx] for src_layer in outbound_layer.src_layers):
                    # skip if stop_layers are visited and add its src_layers's output tensors
                    if outbound_layer in stop_layers:
                        for src_layer in outbound_layer.src_layers:
                            output_tensors.append(src_layer.tensor)
                        continue
                    # initialize tensor of the outbound_layer
                    # if any of tensor doesn't exit, stop calling the layer
                    try:
                        outbound_layer([l.tensor for l in outbound_layer.src_layers])
                    except AttributeError:
                        continue
                    if outbound_layer.can_be_last_layer:
                        output_tensors.append(outbound_layer.tensor)

        return dlpy.model.Model(self.conn, input_tensors, output_tensors)

    def __deepcopy__(self, memo):
        cls = self.__class__
        result = cls.__new__(cls)
        memo[id(self)] = result
        for k, v in self.__dict__.items():
            if k == 'conn':
                continue
            setattr(result, k, deepcopy(v, memo))
        return result

    def _retrieve_(self, _name_, message_level='error', **kwargs):
        ''' Call a CAS action '''
        return self.conn.retrieve(_name_, _messagelevel=message_level, **kwargs)

    @classmethod
    def count_instances(cls):
        cls.number_of_instances += 1

    @classmethod
    def from_table(cls, input_model_table, display_note = True, output_model_table = None):
        '''
        Create a Model object from CAS table that defines a deep learning model

        Parameters
        ----------
        input_model_table : CASTable
            Specifies the CAS table that defines the deep learning model.
        display_note : bool, optional
            Specifies whether to print the note when generating the model table.
        output_model_table : string or dict or CAS table, optional
            Specifies the CAS table to store the deep learning model.
            Default: None

        Returns
        -------
        :class:`Model`

        '''
        model = cls(conn = input_model_table.get_connection(), model_table = output_model_table)
        model_name = model._retrieve_('table.fetch',
                                      table = dict(where = '_DLKey1_= "modeltype"',
                                                   **input_model_table.to_table_params()))
        model_name = model_name.Fetch['_DLKey0_'][0]
        if display_note:
            print(('NOTE: Model table is attached successfully!\n'
                   'NOTE: Model is named to "{}" according to the '
                   'model name in the table.').format(model_name))
        model.model_name = model_name
        model.model_table.update(**input_model_table.to_table_params())
        model.model_weights = model.conn.CASTable('{}_weights'.format(model_name))

        model_table = input_model_table.to_frame()
        for layer_id in range(int(model_table['_DLLayerID_'].max()) + 1):
            layer_table = model_table[model_table['_DLLayerID_'] == layer_id]
            layer_type = layer_table['_DLNumVal_'][layer_table['_DLKey1_'] ==
                                                   'layertype'].tolist()[0]
            if layer_type == 1:
                model.layers.append(extract_input_layer(layer_table = layer_table))
            elif layer_type == 2:
                model.layers.append(extract_conv_layer(layer_table = layer_table))
            elif layer_type == 3:
                model.layers.append(extract_pooling_layer(layer_table = layer_table))
            elif layer_type == 4:
                model.layers.append(extract_fc_layer(layer_table = layer_table))
            elif layer_type == 5:
                model.layers.append(extract_output_layer(layer_table = layer_table))
            elif layer_type == 6:
                model.layers.append(extract_recurrent_layer(layer_table = layer_table))
            elif layer_type == 8:
                model.layers.append(extract_batchnorm_layer(layer_table = layer_table))
            elif layer_type == 9:
                model.layers.append(extract_residual_layer(layer_table = layer_table))
            elif layer_type == 10:
                model.layers.append(extract_concatenate_layer(layer_table = layer_table))
            elif layer_type == 11:
                model.layers.append(extract_detection_layer(layer_table = layer_table))
            elif layer_type == 12:
                model.layers.append(extract_scale_layer(layer_table=layer_table))
            elif layer_type == 13:
                model.layers.append(extract_keypoints_layer(layer_table = layer_table))
            elif layer_type == 14:
                model.layers.append(extract_reshape_layer(layer_table = layer_table))
            elif layer_type == 16:
                model.layers.append(extract_conv2dtranspose_layer(layer_table = layer_table))
            elif layer_type == 17:
                model.layers.append(extract_groupconv_layer(layer_table = layer_table))
            elif layer_type == 18:
                model.layers.append(extract_channelshuffle_layer(layer_table = layer_table))
            elif layer_type == 23:
                model.layers.append(extract_rpn_layer(layer_table = layer_table))
            elif layer_type == 24:
                model.layers.append(extract_roipooling_layer(layer_table = layer_table))
            elif layer_type == 25:
                model.layers.append(extract_fastrcnn_layer(layer_table = layer_table))

        conn_mat = model_table[['_DLNumVal_', '_DLLayerID_']][
            model_table['_DLKey1_'].str.contains('srclayers')].sort_values('_DLLayerID_')
        layer_id_list = conn_mat['_DLLayerID_'].tolist()
        src_layer_id_list = conn_mat['_DLNumVal_'].tolist()

        for row_id in range(conn_mat.shape[0]):
            layer_id = int(layer_id_list[row_id])
            src_layer_id = int(src_layer_id_list[row_id])
            if model.layers[layer_id].src_layers is None:
                model.layers[layer_id].src_layers = [model.layers[src_layer_id]]
            else:
                model.layers[layer_id].src_layers.append(model.layers[src_layer_id])

        return model

    @classmethod
    def from_sashdat(cls, conn, path, output_model_table = None):
        '''
        Generate a model object using the model information in the sashdat file

        Parameters
        ----------
        conn : CAS
            The CAS connection object.
        path : string
            The path of the sashdat file, the path has to be accessible
            from the current CAS session.
        output_model_table : string or dict or CAS table, optional
            Specifies the CAS table to store the deep learning model.
            Default: None

        Returns
        -------
        :class:`Model`

        '''
        model = cls(conn, model_table = output_model_table)
        model.load(path = path)
        return model

    @classmethod
    def from_caffe_model(cls, conn, input_network_file, output_model_table = None,
                         model_weights_file = None, **kwargs):
        '''
        Generate a model object from a Caffe model proto file (e.g. *.prototxt), and
        convert the weights (e.g. *.caffemodel) to a SAS capable file (e.g. *.caffemodel.h5).

        Parameters
        ----------
        conn : CAS
            The CAS connection object.
        input_network_file : string
            Fully qualified file name of network definition file (*.prototxt).
        model_weights_file : string, optional
            Fully qualified file name of model weights file (*.caffemodel)
            Default: None
        output_model_table : string or dict or CAS table, optional
            Specifies the CAS table to store the deep learning model.
            Default: None

        Returns
        -------
        :class:`Model`

        '''
        from .model_conversion.sas_caffe_parse import caffe_to_sas

        if output_model_table is None:
            output_model_table = dict(name = random_name('caffe_model', 6))

        model_table_opts = input_table_check(output_model_table)

        if 'name' not in model_table_opts:
            model_table_opts.update(**dict(name = random_name('caffe_model', 6)))

        model_name = model_table_opts['name']

        output_code = caffe_to_sas(input_network_file, model_name, network_param = model_weights_file, **kwargs)
        exec(output_code)
        temp_name = conn
        exec('sas_model_gen(temp_name)')
        input_model_table = conn.CASTable(**model_table_opts)
        model = cls.from_table(input_model_table = input_model_table)
        return model

    @classmethod
    def from_keras_model(cls, conn, keras_model, output_model_table = None,
                         offsets=None, std=None, scale=1.0,
                         max_num_frames=-1, include_weights = False, 
                         input_weights_file = None, verbose=False):
        '''
        Generate a model object from a Keras model object

        Parameters
        ----------
        conn : CAS
            The CAS connection object.
        keras_model : keras_model object
            Specifies the keras model to be converted.
        output_model_table : string or dict or CAS table, optional
            Specifies the CAS table to store the deep learning model.
            Default: None
        offsets : list, optional
            Specifies the values to be subtracted from the pixel values
            of the input data, used if the data is an image.
        std : list or None
            The pixel values of the input data are divided by these
            values, used if the data is an image.
        scale : float, optional
            Specifies the scaling factor to apply to each image.
        max_num_frames : int, optional
            Maximum number of frames for sequence processing.
        include_weights : bool, optional
            Specifies whether to load the weights of the keras model.
            Default: True
        input_weights_file : string, optional
            A fully specified client side path to the HDF5 file that stores
            the keras model weights. Only effective when include_weights=True.
            If None is given, the current weights in the keras model will be used.
            Default: None
        verbose : boolean optional
            Specifies whether to print warning messages and debugging information
            Default: False

        Returns
        -------
        :class:`Model`
        boolean : use GPU

        '''

        from .model_conversion.sas_keras_parse import keras_to_sas
        if output_model_table is None:
            output_model_table = dict(name = random_name('keras_model', 6))

        model_table_opts = input_table_check(output_model_table)

<<<<<<< HEAD
        if 'name' not in model_table_opts:
            model_table_opts.update(**dict(name = random_name('caffe_model', 6)))
=======
        if 'name' not in model_table_opts.keys():
            model_table_opts.update(**dict(name = random_name('keras_model', 6)))
>>>>>>> 7280fba5

        model_name = model_table_opts['name']
        
        # determine what features are supported by current Viya server/deep learning action set
        from .model_conversion.model_conversion_utils import check_rnn_import, check_normstd
        rnn_support = check_rnn_import(conn)
        normstd_support = check_normstd(conn)
        if (std is not None) and (not normstd_support):
            print('WARNING: Your Viya installation does not support the std parameter - ignoring')
            std = None
        
        output_code = keras_to_sas(model = keras_model, rnn_support = rnn_support, 
                                   model_name = model_name, offsets = offsets, std = std,
                                   scale = scale, max_num_frames = max_num_frames, verbose = verbose)
                          
        if verbose:
            print(output_code)

        exec(output_code)
        temp_name = conn
        exec('sas_model_gen(temp_name)')
        input_model_table = conn.CASTable(**model_table_opts)
        model = cls.from_table(input_model_table = input_model_table)

        use_gpu = False
        if include_weights:
            from .model_conversion.write_keras_model_parm import write_keras_hdf5, write_keras_hdf5_from_file
            temp_HDF5 = os.path.join(os.getcwd(), '{}_weights.kerasmodel.h5'.format(model_name))
            if input_weights_file is None:
                use_gpu = write_keras_hdf5(keras_model, rnn_support, temp_HDF5)
            else:
                use_gpu = write_keras_hdf5_from_file(keras_model, rnn_support, input_weights_file, temp_HDF5)
            print('NOTE: the model weights has been stored in the following file:\n'
                  '{}'.format(temp_HDF5))
                  
        return model, use_gpu

    @classmethod
    def from_onnx_model(cls, conn, onnx_model, output_model_table = None,
                        offsets = None, scale = None, std = None, output_layer = None):
        '''
        Generate a Model object from ONNX model.

        Parameters
        ----------
        conn : CAS
            Specifies the CAS connection object.
        onnx_model : ModelProto
            Specifies the ONNX model.
        output_model_table : string or dict or CAS table, optional
            Specifies the CAS table to store the deep learning model.
            Default: None
        offsets : int-list, optional
            Specifies the values to be subtracted from the pixel values
            of the input data, used if the data is an image.
        scale : float, optional
            Specifies the scaling factor to apply to each image.
        std : string, optional
            Specifies how to standardize the variables in the input layer.
            Valid Values: MIDRANGE, NONE, STD
        output_layer : Layer object, optional
            Specifies the output layer of the model. If no output
            layer is specified, the last layer is automatically set
            as :class:`OutputLayer` with SOFTMAX activation.

        Returns
        -------
        :class:`Model`

        '''

        from .model_conversion.sas_onnx_parse import onnx_to_sas
        if output_model_table is None:
            output_model_table = dict(name = random_name('onnx_model', 6))

        model_table_opts = input_table_check(output_model_table)

        if 'name' not in model_table_opts:
            model_table_opts.update(**dict(name = random_name('onnx_model', 6)))

        model_name = model_table_opts['name']

        _layers = onnx_to_sas(onnx_model, model_name, output_layer)
        if offsets is not None:
            _layers[0].config.update(offsets = offsets)
        if scale is not None:
            _layers[0].config.update(scale = scale)
        if std is not None:
            _layers[0].config.update(std = std)
        if len(_layers) == 0:
            raise DLPyError('Unable to import ONNX model.')

        conn.loadactionset('deeplearn', _messagelevel = 'error')
        rt = conn.retrieve('deeplearn.buildmodel',
                           _messagelevel = 'error',
                           model = dict(name = model_name, replace = True),
                           type = 'CNN')
        if rt.severity > 1:
            for msg in rt.messages:
                print(msg)
            raise DLPyError('Cannot build model, there seems to be a problem.')

        for layer in _layers:
            option = layer.to_model_params()
            rt = conn.retrieve('deeplearn.addlayer', _messagelevel = 'error',
                               model = model_name, **option)
            if rt.severity > 1:
                for m in rt.messages:
                    print(m)
                raise DLPyError('There seems to be an error while adding the '
                                + layer.name + '.')

        input_model_table = conn.CASTable(**model_table_opts)
        model = cls.from_table(input_model_table = input_model_table)
        print('NOTE: Successfully imported ONNX model.')
        return model

    @property
    def summary(self):
        if self.model_type == 'CNN':
            return pd.concat([x.summary for x in self.layers], ignore_index = True)
        else:
            return pd.concat([x.rnn_summary for x in self.layers], ignore_index = True)

    def __load_layer_ids(self):
        try:
            model_table_rows = self.conn.table.fetch(self.model_table, maxrows = 1000000, to = 1000000).Fetch
        except:
            model_table_rows = None
        if model_table_rows is not None:
            layer_ids = {}
            import math
            for index, row in model_table_rows.iterrows():
                if not math.isnan(row['_DLLayerID_']):
                    layer_ids[row['_DLKey0_']] = int(row['_DLLayerID_'])

            for l in self.layers:
                l.layer_id = layer_ids[l.name.lower()]

    def print_summary(self):
        ''' Display a table that summarizes the model architecture '''
        try:
            if len(self.layers) > 0 and self.layers[0].layer_id is None:
                self.__load_layer_ids()

            from IPython.display import display

            if self.model_type == 'CNN':
                if self.num_params is None:
                    self.num_params = 0
                    for l in self.layers:
                        if l.num_weights is not None:
                            self.num_params += l.num_weights
                        if l.num_bias is not None:
                            self.num_params += l.num_bias

                total = pd.DataFrame([['', '', '', '', '', '', '', self.num_params]],
                                     columns=['Layer Id', 'Layer', 'Type', 'Kernel Size', 'Stride', 'Activation',
                                              'Output Size', 'Number of Parameters'])
                display(pd.concat([self.summary, total], ignore_index = True))
            else:
                display(self.summary)


        except ImportError:
            print(self.summary)

    def _repr_html_(self):
        return self.summary._repr_html_()

    def plot_network(self):
        '''
        Display a graph that summarizes the model architecture.

        Returns
        -------
        :class:`graphviz.dot.Digraph`

        '''
        return model_to_graph(self)

    def _repr_svg_(self):
        return self.plot_network()._repr_svg_()

    def set_weights(self, weight_tbl):
        '''
        Assign weights to the Model object

        Parameters
        ----------
        weight_tbl : CASTable or string or dict
            Specifies the weights CAS table for the model

        '''
        weight_tbl = input_table_check(weight_tbl)
        weight_name = self.model_name + '_weights'

        if weight_tbl['name'].lower() != weight_name.lower():
            self._retrieve_('table.partition',
                            casout=dict(replace=True, name=self.model_name + '_weights'),
                            table=weight_tbl)

        self.model_weights = self.conn.CASTable(name=self.model_name + '_weights')
        print('NOTE: Model weights attached successfully!')

    def load(self, path, display_note=True):
        '''
        Load the deep learning model architecture from existing table

        Parameters
        ----------
        path : string
            Specifies the absolute server-side path of the table file.
        display_note : bool
            Specifies whether to print the note when generating the model table.

        '''

        cas_lib_name, file_name, tmp_caslib = caslibify(self.conn, path, task='load')

        self._retrieve_('table.loadtable',
                        caslib=cas_lib_name,
                        path=file_name,
                        casout=dict(replace=True, **self.model_table))

        model_name = self._retrieve_('table.fetch',
                                     table=dict(where='_DLKey1_= "modeltype"',
                                                **self.model_table)).Fetch['_DLKey0_'][0]

        if model_name.lower() != self.model_name.lower():
            self._retrieve_('table.partition',
                            casout=dict(replace=True, name=model_name),
                            table=self.model_name)

            self._retrieve_('table.droptable', **self.model_table)
            if display_note:
                print(('NOTE: Model table is loaded successfully!\n'
                       'NOTE: Model is renamed to "{}" according to the '
                       'model name in the table.').format(model_name))
            self.model_name = model_name
            self.model_table['name'] = model_name
            self.model_weights = self.conn.CASTable('{}_weights'.format(self.model_name))

        model_table = self.conn.CASTable(self.model_name).to_frame()
        for layer_id in range(int(model_table['_DLLayerID_'].max()) + 1):
            layer_table = model_table[model_table['_DLLayerID_'] == layer_id]
            layer_type = layer_table['_DLNumVal_'][layer_table['_DLKey1_'] ==
                                                   'layertype'].tolist()[0]
            if layer_type == 1:
                self.layers.append(extract_input_layer(layer_table=layer_table))
            elif layer_type == 2:
                self.layers.append(extract_conv_layer(layer_table=layer_table))
            elif layer_type == 3:
                self.layers.append(extract_pooling_layer(layer_table=layer_table))
            elif layer_type == 4:
                self.layers.append(extract_fc_layer(layer_table=layer_table))
            elif layer_type == 5:
                self.layers.append(extract_output_layer(layer_table=layer_table))
            elif layer_type == 6:
                model.layers.append(extract_recurrent_layer(layer_table = layer_table))                
            elif layer_type == 8:
                self.layers.append(extract_batchnorm_layer(layer_table=layer_table))
            elif layer_type == 9:
                self.layers.append(extract_residual_layer(layer_table=layer_table))
            elif layer_type == 10:
                self.layers.append(extract_concatenate_layer(layer_table=layer_table))
            elif layer_type == 11:
                self.layers.append(extract_detection_layer(layer_table=layer_table))
            elif layer_type == 12:
                self.layers.append(extract_scale_layer(layer_table=layer_table))
            elif layer_type == 13:
                self.layers.append(extract_keypoints_layer(layer_table = layer_table))
            elif layer_type == 14:
                self.layers.append(extract_reshape_layer(layer_table = layer_table))
            elif layer_type == 16:
                self.layers.append(extract_conv2dtranspose_layer(layer_table = layer_table))
            elif layer_type == 17:
                self.layers.append(extract_groupconv_layer(layer_table = layer_table))
            elif layer_type == 18:
                self.layers.append(extract_channelshuffle_layer(layer_table = layer_table))
            elif layer_type == 23:
                self.layers.append(extract_rpn_layer(layer_table = layer_table))
            elif layer_type == 24:
                self.layers.append(extract_roipooling_layer(layer_table = layer_table))
            elif layer_type == 25:
                self.layers.append(extract_fastrcnn_layer(layer_table = layer_table))

        conn_mat = model_table[['_DLNumVal_', '_DLLayerID_']][
            model_table['_DLKey1_'].str.contains('srclayers')].sort_values('_DLLayerID_')
        layer_id_list = conn_mat['_DLLayerID_'].tolist()
        src_layer_id_list = conn_mat['_DLNumVal_'].tolist()

        for row_id in range(conn_mat.shape[0]):
            layer_id = int(layer_id_list[row_id])
            src_layer_id = int(src_layer_id_list[row_id])
            if self.layers[layer_id].src_layers is None:
                self.layers[layer_id].src_layers = [self.layers[src_layer_id]]
            else:
                self.layers[layer_id].src_layers.append(self.layers[src_layer_id])

        # Check if weight table is in the same path
        _file_name_, _extension_ = os.path.splitext(file_name)

        _file_name_list_ = list(self._retrieve_('table.fileinfo',
                                                caslib=cas_lib_name,
                                                includeDirectories=False).FileInfo.Name)

        if (_file_name_ + '_weights' + _extension_) in _file_name_list_:
            print('NOTE: ' + _file_name_ + '_weights' + _extension_ +
                  ' is used as model weigths.')

            self._retrieve_('table.loadtable',
                            caslib=cas_lib_name,
                            path=_file_name_ + '_weights' + _extension_,
                            casout=dict(replace=True, name=self.model_name + '_weights'))
            self.set_weights(self.model_name + '_weights')

            if (_file_name_ + '_weights_attr' + _extension_) in _file_name_list_:
                print('NOTE: ' + _file_name_ + '_weights_attr' + _extension_ +
                      ' is used as weigths attribute.')
                self._retrieve_('table.loadtable',
                                caslib=cas_lib_name,
                                path=_file_name_ + '_weights_attr' + _extension_,
                                casout=dict(replace=True,
                                            name=self.model_name + '_weights_attr'))
                self.set_weights_attr(self.model_name + '_weights_attr')

        if (cas_lib_name is not None) and tmp_caslib:
            self._retrieve_('table.dropcaslib', message_level = 'error', caslib = cas_lib_name)

    def load_weights(self, path, labels=False, data_spec=None, label_file_name=None, label_length=None,
                     use_gpu=False):
        '''
        Load the weights form a data file specified by ‘path’

        Parameters
        ----------
        path : string
            Specifies the server-side directory of the file that
            contains the weight table.
        labels : bool
            Specifies whether to apply user-defined classification labels
        data_spec : list of :class:`DataSpec`, optional
            data specification for input and output layer(s)
        label_file_name : string, optional
            Fully qualified path to CSV file containing user-defined
            classification labels.  If not specified, ImageNet labels assumed.
        label_length : int, optional
            Length of the classification labels (in characters).
        use_gpu: boolean, optional
            GPU processing of model required (or not)

        Notes
        -----
        Currently support HDF5 and sashdat files.

        '''

        server_sep = get_server_path_sep(self.conn)

        if server_sep in path:
            dir_name, file_name = path.rsplit(server_sep, 1)
        else:
            file_name = path

        if file_name.lower().endswith('.sashdat'):
            self.load_weights_from_table(path)
        elif file_name.lower().endswith('caffemodel.h5'):
            self.load_weights_from_caffe(path, labels=labels, data_spec=data_spec, label_file_name=label_file_name,
                                         label_length=label_length)
        elif file_name.lower().endswith('kerasmodel.h5'):
            self.load_weights_from_keras(path, labels=labels, data_spec=data_spec, label_file_name=label_file_name,
                                         label_length=label_length, use_gpu=use_gpu)
        elif file_name.lower().endswith('onnxmodel.h5'):
            self.load_weights_from_keras(path, labels=labels, data_spec=data_spec, label_file_name=label_file_name,            
                                         label_length=label_length, use_gpu=use_gpu)
        else:
            raise DLPyError('Weights file must be one of the follow types:\n'
                            'sashdat, caffemodel.h5 or kerasmodel.h5.\n'
                            'Weights load failed.')

    def load_weights_from_caffe(self, path, labels=False, data_spec=None, label_file_name=None, label_length=None):
        '''
        Load the model weights from a HDF5 file

        Parameters
        ----------
        path : string
            Specifies the server-side directory of the HDF5 file that
            contains the weight table.
        labels : bool
            Specifies whether to use ImageNet classification labels
        data_spec : list of :class:`DataSpec`, optional
            data specification for input and output layer(s)
        label_file_name : string, optional
            Fully qualified path to CSV file containing user-defined
            classification labels.  If not specified, ImageNet labels assumed.
        label_length : int, optional
            Length of the classification labels (in characters).

        '''
        if labels:
            self.load_weights_from_file_with_labels(path=path, format_type='CAFFE', data_spec=data_spec, 
                                                    label_file_name=label_file_name, label_length=label_length)
        else:
            self.load_weights_from_file(path=path, format_type='CAFFE', data_spec=data_spec)

    def load_weights_from_keras(self, path, labels=False, data_spec=None, label_file_name=None, label_length=None,
                                use_gpu=False):
        '''
        Load the model weights from a HDF5 file

        Parameters
        ----------
        path : string
            Specifies the server-side directory of the HDF5 file that
            contains the weight table.
        labels : bool
            Specifies whether to use ImageNet classification labels
        data_spec : list of :class:`DataSpec`, optional
            data specification for input and output layer(s)
        label_file_name : string, optional
            Fully qualified path to CSV file containing user-defined
            classification labels.  If not specified, ImageNet labels assumed.
        label_length : int, optional
            Length of the classification labels (in characters).
        use_gpu : boolean, optional
            Require GPU for processing model

        '''
        if labels:
            self.load_weights_from_file_with_labels(path=path, format_type='KERAS', data_spec=data_spec,
                                                    label_file_name=label_file_name, label_length=label_length,
                                                    use_gpu=use_gpu)
        else:
            self.load_weights_from_file(path=path, format_type='KERAS', data_spec=data_spec, use_gpu=use_gpu)

    def load_weights_from_file(self, path, format_type='KERAS', data_spec=None, use_gpu=False):
        '''
        Load the model weights from a HDF5 file

        Parameters
        ----------
        path : string
            Specifies the server-side directory of the HDF5 file that
            contains the weight table.
        format_type : KERAS, CAFFE
            Specifies the source framework for the weights file
        data_spec : list of :class:`DataSpec`, optional
            data specification for input and output layer(s)
        use_gpu : boolean, optional
            Require GPU for processing model

        '''
        cas_lib_name, file_name, tmp_caslib = caslibify(self.conn, path, task='load')

        if data_spec:

            # run action with dataSpec option
            with sw.option_context(print_messages = False):
                rt = self._retrieve_('deeplearn.dlimportmodelweights',
                                    model=self.model_table,
                                    modelWeights=dict(replace=True, name=self.model_name + '_weights'),
                                    dataSpecs=data_spec,
                                    gpuModel=use_gpu,
                                    formatType=format_type, weightFilePath=file_name, caslib=cas_lib_name,
                                    );

            # if error, may not support dataspec
            if rt.severity > 1:

                # check for error containing "dataSpecs"
                data_spec_missing = False
                for msg in rt.messages:
                    if ('ERROR' in msg) and ('dataSpecs' in msg):
                        data_spec_missing = True

                if data_spec_missing:
                    with sw.option_context(print_messages = False):
                        rt = self._retrieve_('deeplearn.dlimportmodelweights', model=self.model_table,
                                            modelWeights=dict(replace=True,
                                                              name=self.model_name + '_weights'),
                                            formatType=format_type, weightFilePath=file_name,
                                            gpuModel=use_gpu,
                                            caslib=cas_lib_name,
                                            )

                # handle error or create necessary attributes
                if rt.severity > 1:
                    for msg in rt.messages:
                        print(msg)
                    raise DLPyError('Cannot import model weights, there seems to be a problem.')
                else:
                    from dlpy.attribute_utils import create_extended_attributes
                    create_extended_attributes(self.conn, self.model_name, self.layers, data_spec)

        else:
            print("NOTE: no dataspec(s) provided - creating image classification model.")
            self._retrieve_('deeplearn.dlimportmodelweights', model=self.model_table,
                            modelWeights=dict(replace=True,
                                              name=self.model_name + '_weights'),
                            formatType=format_type, weightFilePath=file_name,
                            gpuModel=use_gpu,
                            caslib=cas_lib_name,
                            )

        self.set_weights(self.model_name + '_weights')

        if (cas_lib_name is not None) and tmp_caslib:
            self._retrieve_('table.dropcaslib', message_level = 'error', caslib = cas_lib_name)

    def load_weights_from_file_with_labels(self, path, format_type='KERAS', data_spec=None, label_file_name=None, label_length=None,
                                           use_gpu=False):
        '''
        Load the model weights from a HDF5 file

        Parameters
        ----------
        path : string
            Specifies the server-side directory of the HDF5 file that
            contains the weight table.
        format_type : KERAS, CAFFE
            Specifies the source framework for the weights file
        data_spec : list of :class:`DataSpec`, optional
            data specification for input and output layer(s)
        label_file_name : string, optional
            Fully qualified path to CSV file containing user-defined
            classification labels.  If not specified, ImageNet labels assumed.
        label_length : int, optional
            Length of the classification labels (in characters).
        use_gpu : boolean, optional
            Require GPU for processing model

        '''
        cas_lib_name, file_name, tmp_caslib = caslibify(self.conn, path, task='load')

        if (label_file_name):
            from dlpy.utils import get_user_defined_labels_table
            label_table = get_user_defined_labels_table(self.conn, label_file_name, label_length)
        else:
            from dlpy.utils import get_imagenet_labels_table
            label_table = get_imagenet_labels_table(self.conn, label_length)            

        if (data_spec):

            # run action with dataSpec option
            with sw.option_context(print_messages = False):
                rt = self._retrieve_('deeplearn.dlimportmodelweights',
                                    model=self.model_table,
                                    modelWeights=dict(replace=True, name=self.model_name + '_weights'),
                                    dataSpecs=data_spec,
                                    gpuModel=use_gpu,
                                    formatType=format_type, weightFilePath=file_name, caslib=cas_lib_name,
                                    labelTable=label_table,
                                    );

            # if error, may not support dataspec
            if rt.severity > 1:

                # check for error containing "dataSpecs"
                data_spec_missing = False
                for msg in rt.messages:
                    if ('ERROR' in msg) and ('dataSpecs' in msg):
                        data_spec_missing = True

                if data_spec_missing:
                    with sw.option_context(print_messages = False):
                        rt = self._retrieve_('deeplearn.dlimportmodelweights', model=self.model_table,
                                            modelWeights=dict(replace=True, name=self.model_name + '_weights'),
                                            formatType=format_type, weightFilePath=file_name, caslib=cas_lib_name,
                                            gpuModel=use_gpu,
                                            labelTable=label_table,
                                            );

                # handle error or create necessary attributes with Python function
                if rt.severity > 1:
                    for msg in rt.messages:
                        print(msg)
                    raise DLPyError('Cannot import model weights, there seems to be a problem.')
                else:
                    from dlpy.attribute_utils import create_extended_attributes
                    create_extended_attributes(self.conn, self.model_name, self.layers, data_spec, label_file_name)

        else:
            print("NOTE: no dataspec(s) provided - creating image classification model.")
            self._retrieve_('deeplearn.dlimportmodelweights', model=self.model_table,
                            modelWeights=dict(replace=True, name=self.model_name + '_weights'),
                            formatType=format_type, weightFilePath=file_name, caslib=cas_lib_name,
                            gpuModel=use_gpu,
                            labelTable=label_table,
                            );

        self.set_weights(self.model_name + '_weights')

        if (cas_lib_name is not None) and tmp_caslib:
            self._retrieve_('table.dropcaslib', message_level = 'error', caslib = cas_lib_name)

    def load_weights_from_table(self, path):
        '''
        Load the weights from a file

        Parameters
        ----------
        path : string
            Specifies the server-side directory of the file that
            contains the weight table.

        '''
        cas_lib_name, file_name, tmp_caslib = caslibify(self.conn, path, task='load')

        self._retrieve_('table.loadtable',
                        caslib=cas_lib_name,
                        path=file_name,
                        casout=dict(replace=True, name=self.model_name + '_weights'))

        self.set_weights(self.model_name + '_weights')

        _file_name_, _extension_ = os.path.splitext(file_name)

        _file_name_list_ = list(
            self._retrieve_('table.fileinfo', caslib=cas_lib_name,
                            includeDirectories=False).FileInfo.Name)

        if (_file_name_ + '_attr' + _extension_) in _file_name_list_:
            print('NOTE: ' + _file_name_ + '_attr' + _extension_ +
                  ' is used as weigths attribute.')
            self._retrieve_('table.loadtable',
                            caslib=cas_lib_name,
                            path=_file_name_ + '_attr' + _extension_,
                            casout=dict(replace=True,
                                        name=self.model_name + '_weights_attr'))

            self.set_weights_attr(self.model_name + '_weights_attr')

        self.model_weights = self.conn.CASTable(name=self.model_name + '_weights')

        if (cas_lib_name is not None) and tmp_caslib:
            self._retrieve_('table.dropcaslib', message_level = 'error', caslib = cas_lib_name)

    def set_weights_attr(self, attr_tbl, clear=True):
        '''
        Attach the weights attribute to the model weights

        Parameters
        ----------
        attr_tbl : CASTable or string or dict
            Specifies the CAS table that contains the weights attribute table
        clear : bool, optional
            Specifies whether to drop the attribute table after attach it
            into the weight table.

        '''
        self._retrieve_('table.attribute',
                        task='ADD', attrtable=attr_tbl,
                        **self.model_weights.to_table_params())

        if clear:
            self._retrieve_('table.droptable',
                            table=attr_tbl)

        print('NOTE: Model attributes attached successfully!')

    def load_weights_attr(self, path):
        '''
        Load the weights attribute form a sashdat file

        Parameters
        ----------
        path : string
            Specifies the server-side directory of the file that
            contains the weight attribute table.

        '''
        server_sep = get_server_path_sep(self.conn)
        
        if os.path.isfile(path):
            if server_sep in path:
                dir_name, file_name = path.rsplit(server_sep, 1)
            else:
                file_name = path
        else:
            raise DLPyError('The specified file does not exist: ' + path)
        
        try:
            flag, cas_lib_name = check_caslib(self.conn, dir_name)
        except:
            flag = False
            cas_lib_name = random_name('Caslib', 6)
            self._retrieve_('table.addcaslib',
                            name=cas_lib_name, path=dir_name,
                            activeOnAdd=False, dataSource=dict(srcType='DNFS'))

        self._retrieve_('table.loadtable',
                        caslib=cas_lib_name,
                        path=file_name,
                        casout=dict(replace=True,
                                    name=self.model_name + '_weights_attr'))

        self.set_weights_attr(self.model_name + '_weights_attr')

        if not flag:
            self._retrieve_('table.dropcaslib', caslib=cas_lib_name)

    def share_weights(self, layers):
        """
        Share weights between layers

        Parameters
        ----------
        layers : iter-of-dict or dict
            Pass a list of dictionary or a dictionary. Key specifies a layer name.
            Value is the name of layers whose weights will be shared with the layer specified in key, such as
            [dict('conv1_1', ['conv1_2', 'conv1_3', 'conv1_4']), dict('conv2_1', ['conv2_2', 'conv2_3', 'conv2_4'])]


        """
        if not isinstance(layers, list):
            layers = [layers]
        layers_name = [l.name for l in self.layers]
        for layer in layers:
            for anchor, shares in layer.items():
                if isinstance(shares, str):
                    shares = [shares]
                for share in shares:
                    idx_share = layers_name.index(share)
                    self.layers[idx_share].shared_weights = anchor

    def save_to_astore(self, path = None, **kwargs):
        """
        Save the model to an astore object, and write it into a file.

        Parameters
        ----------
        path : string
            Specifies the client-side path to store the model astore.
            The path format should be consistent with the system of the client.

        """
        self.conn.loadactionset('astore', _messagelevel = 'error')

        CAS_tbl_name = self.model_name + '_astore'

        self._retrieve_('deeplearn.dlexportmodel',
                        casout = dict(replace = True, name = CAS_tbl_name),
                        initWeights = self.model_weights,
                        modelTable = self.model_table,
                        randomCrop = 'none',
                        randomFlip = 'none',
                        randomMutation = 'none',
                        **kwargs)

        model_astore = self._retrieve_('astore.download',
                                       rstore = CAS_tbl_name)

        file_name = self.model_name + '.astore'
        if path is None:
            path = os.getcwd()

        if not os.path.isdir(path):
            os.makedirs(path)

        file_name = os.path.join(path, file_name)
        with open(file_name, 'wb') as file:
            file.write(model_astore['blob'])
        print('NOTE: Model astore file saved successfully.')

    def save_to_table(self, path):
        """
        Save the model as SAS dataset

        Parameters
        ----------
        path : string
            Specifies the server-side path to store the model tables.

        """
        self.save_to_table_with_caslibify(path)

    def save_to_table_with_caslibify(self, path):
        """
        Save the model as SAS dataset

        Parameters
        ----------
        path : string
            Specifies the server-side path to store the model tables.

        """
        # import os
        # if path.endswith(os.path.sep):
        #    path = path[:-1]

        caslib, path_remaining, tmp_caslib = caslibify(self.conn, path, task = 'save')

        _file_name_ = self.model_name.replace(' ', '_')
        _extension_ = '.sashdat'
        model_tbl_file = path_remaining + _file_name_ + _extension_
        weight_tbl_file = path_remaining + _file_name_ + '_weights' + _extension_
        attr_tbl_file = path_remaining + _file_name_ + '_weights_attr' + _extension_

        if self.model_table is not None:
            ch = self.conn.table.tableexists(self.model_weights)
            if ch.exists > 0:
                rt = self._retrieve_('table.save', table = self.model_table, name = model_tbl_file, replace = True,
                                     caslib = caslib)
                if rt.severity > 1:
                    for msg in rt.messages:
                        print(msg)
                    raise DLPyError('something is wrong while saving the model to a table!')
        if self.model_weights is not None:
            ch = self.conn.table.tableexists(self.model_weights)
            if ch.exists > 0:
                rt = self._retrieve_('table.save', table = self.model_weights, name = weight_tbl_file,
                                     replace = True, caslib = caslib)
                if rt.severity > 1:
                    for msg in rt.messages:
                        print(msg)
                    raise DLPyError('something is wrong while saving the model weights to a table!')

                CAS_tbl_name = random_name('Attr_Tbl')
                rt = self._retrieve_('table.attribute', task = 'convert', attrtable = CAS_tbl_name,
                                     **self.model_weights.to_table_params())
                if rt.severity > 1:
                    for msg in rt.messages:
                        print(msg)
                    raise DLPyError('something is wrong while extracting the model attributes!')

                rt = self._retrieve_('table.save', table = CAS_tbl_name, name = attr_tbl_file, replace = True,
                                     caslib = caslib)
                if rt.severity > 1:
                    for msg in rt.messages:
                        print(msg)
                    raise DLPyError('something is wrong while saving the model attributes to a table!')

        print('NOTE: Model table saved successfully.')

        if (caslib is not None) and tmp_caslib:
            self._retrieve_('table.dropcaslib', message_level = 'error', caslib = caslib)

    def save_weights_csv(self, path):
        '''
        Save model weights table as csv

        Parameters
        ----------
        path : string
            Specifies the server-side path to store the model
            weights csv.

        '''
        weights_table_opts = input_table_check(self.model_weights)
        weights_table_opts.update(**dict(groupBy = '_LayerID_',
                                         groupByMode = 'REDISTRIBUTE',
                                         orderBy = '_WeightID_'))
        self.conn.partition(table = weights_table_opts,
                            casout = dict(name = self.model_weights.name,
                                          replace = True))

        caslib, path_remaining, tmp_caslib = caslibify(self.conn, path, task = 'save')
        _file_name_ = self.model_name.replace(' ', '_')
        _extension_ = '.csv'
        weights_tbl_file = path_remaining + _file_name_ + '_weights' + _extension_
        rt = self._retrieve_('table.save', table = weights_table_opts,
                             name = weights_tbl_file, replace = True, caslib = caslib)
        if rt.severity > 1:
            for msg in rt.messages:
                print(msg)
            raise DLPyError('something is wrong while saving the the model to a table!')

        print('NOTE: Model weights csv saved successfully.')

        if (caslib is not None) and tmp_caslib:
            self._retrieve_('table.dropcaslib', message_level = 'error', caslib = caslib)

    def save_to_onnx(self, path, model_weights = None):
        '''
        Save to ONNX model

        Parameters
        ----------
        path : string
            Specifies the client-side path to save the ONNX model.
        model_weights : string, optional
            Specifies the client-side path of the csv file of the
            model weights table.  If no csv file is specified, the
            weights will be fetched from the CAS server.  This can
            take a long time to complete if the size of model weights
            is large.

        '''

        from .model_conversion.write_onnx_model import sas_to_onnx
        if model_weights is None:
            try:
                self.model_weights.numrows()
            except:
                raise DLPyError('No model weights yet. Please load weights or'
                                ' train the model first.')
            print('NOTE: Model weights will be fetched from server')
            model_weights = self.model_weights
        else:
            print('NOTE: Model weights will be loaded from csv.')
            model_weights = pd.read_csv(model_weights)
        model_table = self.conn.CASTable(**self.model_table)
        onnx_model = sas_to_onnx(layers=self.layers,
                                 model_table = model_table,
                                 model_weights = model_weights)
        file_name = self.model_name + '.onnx'
        if path is None:
            path = os.getcwd()

        if not os.path.isdir(path):
            os.makedirs(path)

        file_name = os.path.join(path, file_name)

        with open(file_name, 'wb') as f:
            f.write(onnx_model.SerializeToString())

        print('NOTE: ONNX model file saved successfully.')

    def deploy(self, path, output_format = 'astore', model_weights = None, **kwargs):
        """
        Deploy the deep learning model to a data file

        Parameters
        ----------
        path : string
            Specifies the client-side path to store the model files.
        output_format : string, optional
            Specifies the format of the deployed model
            Valid Values: astore, castable, or onnx
            Default: astore
        model_weights : string, optional
            Specifies the client-side path to the csv file of the
            model weights table.  Only effective when
            output_format='onnx'.  If no csv file is specified when
            deploying to ONNX, the weights will be fetched from the
            CAS server.  This may take a long time to complete if
            the size of model weights is large.

        Notes
        -----
        Currently, this function supports sashdat, astore, and onnx formats.

        More information about ONNX can be found at: https://onnx.ai/

        DLPy supports ONNX version >= 1.3.0, and Opset version 8.

        For ONNX format, currently supported layers are convo, pool,
        fc, batchnorm, residual, concat, reshape, and detection.

        If dropout is specified in the model, train the model using
        inverted dropout, which can be specified in :class:`Optimizer`.
        This will ensure the results are correct when running the
        model during test phase.


        """
        if output_format.lower() == 'astore':
            self.save_to_astore(path = path, **kwargs)
        elif output_format.lower() in ('castable', 'table'):
            self.save_to_table(path = path)
        elif output_format.lower() == 'onnx':
            self.save_to_onnx(path, model_weights = model_weights)
        else:
            raise DLPyError('output_format must be "astore", "castable", "table",'
                            'or "onnx"')

    def count_params(self):
        ''' Count the total number of parameters in the model '''
        count = 0
        for layer in self.layers:

            if layer.num_weights is None:
                num_weights = 0
            else:
                num_weights = layer.num_weights

            if layer.num_bias is None:
                num_bias = 0
            else:
                num_bias = layer.num_bias

            count += num_weights + num_bias
        return int(count)


def layer_to_node(layer):
    '''
    Convert layer configuration to a node in the model graph

    Parameters
    ----------
    layer : Layer object
        Specifies the layer to be converted.

    Returns
    -------
    :class:`dict`
        Options that can be passed to graph configuration.

    '''
    if layer.type == 'recurrent':
        label = '%s(%s)' % (layer.name, layer.type)
    else:
        if layer.kernel_size:
            label = '%s %s(%s)' % ('x'.join('%s' % x for x in layer.kernel_size), layer.name, layer.type)
        elif layer.output_size:
            if not isinstance(layer.output_size, collections.Iterable):
                label = '%s %s(%s)' % (layer.output_size, layer.name, layer.type)
            else:
                label = '%s %s(%s)' % ('x'.join('%s' % x for x in layer.output_size), layer.name, layer.type)
        else:
            label = '%s(%s)' % (layer.name, layer.type)

    if isinstance(layer.color_code, (list, tuple)):
        fg = layer.color_code[0]
        bg = layer.color_code[1]
    else:
        fg = layer.color_code[:7]
        bg = layer.color_code

    return dict(name = layer.name, label = ' %s ' % label,
                fillcolor = bg, color = fg, margin = '0.2,0.0', height = '0.3')


def layer_to_edge(layer):
    '''
    Convert layer to layer connection to an edge in the model graph

    Parameters
    ----------
    layer : Layer object
        Specifies the layer to be converted.

    Returns
    -------
    :class:`dict`
        Options that can be passed to graph configuration.

    '''
    gv_params = []
    for item in layer.src_layers:
        label = ''
        if layer.type is not 'input':
            if isinstance(item.output_size, (tuple, list)):
                label = ' %s ' % ' x '.join('%s' % x for x in item.output_size)
            else:
                label = ' %s ' % item.output_size
        gv_params.append(dict(label = label, tail_name = '{}'.format(item.name),
                              head_name = '{}'.format(layer.name)))

    if layer.type == 'recurrent':
        gv_params.append(dict(label = '', tail_name = '{}'.format(layer.name),
                              head_name = '{}'.format(layer.name)))
    return gv_params


def model_to_graph(model):
    '''
    Convert model configuration to a graph

    Parameters
    ----------
    model : Model object
        Specifies the model to be converted.

    Returns
    -------
    :class:`graphviz.dot.Digraph`

    '''
    import graphviz as gv

    model_graph = gv.Digraph(name = model.model_name,
                             node_attr = dict(shape = 'record', style = 'filled', fontname = 'helvetica'),
                             edge_attr = dict(fontname = 'helvetica', fontsize = '10'))
    # can be added later for adjusting figure size.
    # fixedsize='True', width = '4', height = '1'))

    #   model_graph.attr(label=r'DAG for {}:'.format(model.model_name),
    #                    labelloc='top', labeljust='left')
    #   model_graph.attr(fontsize='16')

    for layer in model.layers:
        if layer.type == 'input':
            model_graph.node(**layer_to_node(layer))
        else:
            model_graph.node(**layer_to_node(layer))
            for gv_param in layer_to_edge(layer):
                model_graph.edge(color = '#5677F3', **gv_param)

    return model_graph


def get_num_configs(keys, layer_type_prefix, layer_table):
    '''
    Extract the numerical options from the model table

    Parameters
    ----------
    keys : list-of-strings
        Specifies the list of numerical variables
    layer_type_prefix : string
        Specifies the prefix of the options in the model table
    layer_table : table
        Specifies the selection of table containing the information
        for the layer.

    Returns
    -------
    :class:`dict`
        Options that can be passed to layer definition

    '''
    layer_config = dict()
    for key in keys:
        try:
            layer_config[key] = layer_table['_DLNumVal_'][
                layer_table['_DLKey1_'] == layer_type_prefix + '.' +
                key.lower().replace('_', '')].tolist()[0]
        except IndexError:
            pass
    return layer_config


def get_str_configs(keys, layer_type_prefix, layer_table):
    '''
    Extract the str options from the model table

    Parameters
    ----------
    keys : list-of-strings
        Specifies the list of str variables.
    layer_type_prefix : string
        Specifies the prefix of the options in the model table.
    layer_table : table
        Specifies the selection of table containing the information
        for the layer.

    Returns
    -------
    :class:`dict`
        Options that can be passed to layer definition.

    '''
    layer_config = dict()
    for key in keys:
        try:
            layer_config[key] = layer_table['_DLChrVal_'][
                layer_table['_DLKey1_'] == layer_type_prefix + '.' +
                key.lower().replace('_', '')].tolist()[0]
        except IndexError:
            pass
    return layer_config


def extract_input_layer(layer_table):
    '''
    Extract layer configuration from an input layer table

    Parameters
    ----------
    layer_table : table
        Specifies the selection of table containing the information
        for the layer.

    Returns
    -------
    :class:`dict`
        Options that can be passed to layer definition

    '''
    num_keys = ['n_channels', 'width', 'height', 'dropout', 'scale']
    input_layer_config = dict()
    input_layer_config['name'] = layer_table['_DLKey0_'].unique()[0]
    input_layer_config.update(get_num_configs(num_keys, 'inputopts', layer_table))

    input_layer_config['offsets'] = []
    try:
        input_layer_config['offsets'].append(
            int(layer_table['_DLNumVal_'][layer_table['_DLKey1_'] ==
                                          'inputopts.offsets'].tolist()[0]))
    except IndexError:
        pass
    try:
        input_layer_config['offsets'].append(
            layer_table['_DLNumVal_'][layer_table['_DLKey1_'] ==
                                      'inputopts.offsets.0'].tolist()[0])
    except IndexError:
        pass
    try:
        input_layer_config['offsets'].append(
            layer_table['_DLNumVal_'][layer_table['_DLKey1_'] ==
                                      'inputopts.offsets.1'].tolist()[0])
    except IndexError:
        pass
    try:
        input_layer_config['offsets'].append(
            layer_table['_DLNumVal_'][layer_table['_DLKey1_'] ==
                                      'inputopts.offsets.2'].tolist()[0])
    except IndexError:
        pass

    input_layer_config['norm_stds'] = []
    try:
        input_layer_config['norm_stds'].append(
            int(layer_table['_DLNumVal_'][layer_table['_DLKey1_'] ==
                                          'inputopts.normstds'].tolist()[0]))
    except IndexError:
        pass
    try:
        input_layer_config['norm_stds'].append(
            layer_table['_DLNumVal_'][layer_table['_DLKey1_'] ==
                                      'inputopts.normstds.0'].tolist()[0])
    except IndexError:
        pass
    try:
        input_layer_config['norm_stds'].append(
            layer_table['_DLNumVal_'][layer_table['_DLKey1_'] ==
                                      'inputopts.normstds.1'].tolist()[0])
    except IndexError:
        pass
    try:
        input_layer_config['norm_stds'].append(
            layer_table['_DLNumVal_'][layer_table['_DLKey1_'] ==
                                      'inputopts.normstds.2'].tolist()[0])
    except IndexError:
        pass

    if layer_table['_DLChrVal_'][layer_table['_DLKey1_'] ==
                                 'inputopts.crop'].tolist()[0] == 'No cropping':
        input_layer_config['random_crop'] = 'none'
    else:
        input_layer_config['random_crop'] = 'unique'

    if layer_table['_DLChrVal_'][layer_table['_DLKey1_'] ==
                                 'inputopts.flip'].tolist()[0] == 'No flipping':
        input_layer_config['random_flip'] = 'none'
    # else:
    #     input_layer_config['random_flip']='hv'

    layer = InputLayer(**input_layer_config)
    return layer


def extract_conv_layer(layer_table):
    '''
    Extract layer configuration from a convolution layer table

    Parameters
    ----------
    layer_table : table
        Specifies the selection of table containing the information
        for the layer.

    Returns
    -------
    :class:`dict`
        Options that can be passed to layer definition

    '''
    num_keys = ['n_filters', 'width', 'height', 'stride', 'std', 'mean',
                'init_bias', 'dropout', 'truncation_factor', 'init_b', 'trunc_fact']
    str_keys = ['act', 'init']

    conv_layer_config = dict()
    conv_layer_config.update(get_num_configs(num_keys, 'convopts', layer_table))
    conv_layer_config.update(get_str_configs(str_keys, 'convopts', layer_table))
    conv_layer_config['name'] = layer_table['_DLKey0_'].unique()[0]

    if 'trunc_fact' in conv_layer_config:
        conv_layer_config['truncation_factor'] = conv_layer_config['trunc_fact']
        del conv_layer_config['trunc_fact']
    if conv_layer_config.get('act') == 'Leaky Activation function':
        conv_layer_config['act'] = 'Leaky'

    dl_numval = layer_table['_DLNumVal_']
    if dl_numval[layer_table['_DLKey1_'] == 'convopts.no_bias'].any():
        conv_layer_config['include_bias'] = False
    else:
        conv_layer_config['include_bias'] = True

    # pad_top and pad_left are added after vb015
    if 'convopts.pad_left' in layer_table['_DLKey1_'].values and 'convopts.pad_top' in layer_table['_DLKey1_'].values:
        padding_width = dl_numval[layer_table['_DLKey1_'] == 'convopts.pad_left'].tolist()[0]
        padding_height = dl_numval[layer_table['_DLKey1_'] == 'convopts.pad_top'].tolist()[0]
        if padding_width != -1:
            conv_layer_config['padding_width'] = padding_width
        if padding_height != -1:
            conv_layer_config['padding_height'] = padding_height

    layer = Conv2d(**conv_layer_config)
    return layer


def extract_pooling_layer(layer_table):
    '''
    Extract layer configuration from a pooling layer table

    Parameters
    ----------
    layer_table : table
        Specifies the selection of table containing the information
        for the layer.

    Returns
    -------
    :class:`dict`
        Options that can be passed to layer definition

    '''
    num_keys = ['width', 'height', 'stride']
    str_keys = ['act', 'poolingtype']

    pool_layer_config = dict()
    pool_layer_config.update(get_num_configs(num_keys, 'poolingopts', layer_table))
    pool_layer_config.update(get_str_configs(str_keys, 'poolingopts', layer_table))

    pool_layer_config['pool'] = pool_layer_config['poolingtype'].lower().split(' ')[0]
    del pool_layer_config['poolingtype']
    pool_layer_config['name'] = layer_table['_DLKey0_'].unique()[0]

    # pad_top and pad_left are added after vb015
    if 'poolingopts.pad_left' in layer_table['_DLKey1_'].values and 'poolingopts.pad_top' in layer_table['_DLKey1_'].values:
        padding_width = layer_table['_DLNumVal_'][layer_table['_DLKey1_'] == 'poolingopts.pad_left'].tolist()[0]
        padding_height = layer_table['_DLNumVal_'][layer_table['_DLKey1_'] == 'poolingopts.pad_top'].tolist()[0]
        if padding_width != -1:
            pool_layer_config['padding_width'] = padding_width
        if padding_height != -1:
            pool_layer_config['padding_height'] = padding_height

    layer = Pooling(**pool_layer_config)
    return layer


def extract_batchnorm_layer(layer_table):
    '''
    Extract layer configuration from a batch normalization layer table

    Parameters
    ----------
    layer_table : table
        Specifies the selection of table containing the information
        for the layer.

    Returns
    -------
    :class:`dict`
        Options that can be passed to layer definition

    '''
    bn_layer_config = dict()
    bn_layer_config.update(get_str_configs(['act'], 'bnopts', layer_table))
    bn_layer_config['name'] = layer_table['_DLKey0_'].unique()[0]
    if bn_layer_config.get('act') == 'Leaky Activation function':
        bn_layer_config['act'] = 'Leaky'

    layer = BN(**bn_layer_config)
    return layer


def extract_residual_layer(layer_table):
    '''
    Extract layer configuration from a residual layer table

    Parameters
    ----------
    layer_table : table
        Specifies the selection of table containing the information
        for the layer.

    Returns
    -------
    :class:`dict`
        Options that can be passed to layer definition

    '''

    res_layer_config = dict()

    res_layer_config.update(get_str_configs(['act'], 'residualopts', layer_table))
    res_layer_config['name'] = layer_table['_DLKey0_'].unique()[0]

    layer = Res(**res_layer_config)
    return layer


def extract_concatenate_layer(layer_table):
    '''
    Extract layer configuration from a concatenate layer table

    Parameters
    ----------
    layer_table : table
        Specifies the selection of table containing the information
        for the layer.

    Returns
    -------
    :class:`dict`
        Options that can be passed to layer definition

    '''

    concat_layer_config = dict()

    concat_layer_config.update(get_str_configs(['act'], 'residualopts', layer_table))
    concat_layer_config['name'] = layer_table['_DLKey0_'].unique()[0]

    layer = Concat(**concat_layer_config)
    return layer


def extract_detection_layer(layer_table):
    '''
    Extract layer configuration from a detection layer table

    Parameters
    ----------
    layer_table : table
        Specifies the selection of table containing the information
        for the layer.

    Returns
    -------
    :class:`dict`
        Options that can be passed to layer definition

    '''

    num_keys = ['num_to_force_coord', 'softmax_for_class_prob', 'detection_threshold',
                'force_coord_scale', 'prediction_not_a_object_scale', 'coord_scale', 'predictions_per_grid',
                'object_scale', 'iou_threshold', 'class_scale', 'max_label_per_image', 'max_boxes', 'match_anchor_size',
                'do_sqrt', 'class_number', 'coord_type', 'grid_number']
    str_keys = ['act', 'init']

    detection_layer_config = dict()
    for key in num_keys:
        try:
            detection_layer_config[key] = layer_table['_DLNumVal_'][
                layer_table['_DLKey1_'] == 'detectionopts.' + underscore_to_camelcase(key)].tolist()[0]
        except IndexError:
            pass

    for key in str_keys:
        try:
            detection_layer_config[key] = layer_table['_DLChrVal_'][
                layer_table['_DLKey1_'] == 'detectionopts.' + underscore_to_camelcase(key)].tolist()[0]
        except IndexError:
            pass

    detection_layer_config['detection_model_type'] = layer_table['_DLNumVal_'][layer_table['_DLKey1_'] ==
                                                            'detectionopts.yoloVersion'].tolist()[0]

    predictions_per_grid = detection_layer_config['predictions_per_grid']
    detection_layer_config['anchors'] = []
    for i in range(int(predictions_per_grid*2)):
        detection_layer_config['anchors'].append(
            layer_table['_DLNumVal_'][layer_table['_DLKey1_'] ==
                                          'detectionopts.anchors.{}'.format(i)].tolist()[0])

    detection_layer_config['name'] = layer_table['_DLKey0_'].unique()[0]

    layer = Detection(**detection_layer_config)
    return layer


def extract_fc_layer(layer_table):
    '''
    Extract layer configuration from a fully connected layer table

    Parameters
    ----------
    layer_table : table
        Specifies the selection of table containing the information
        for the layer.

    Returns
    -------
    :class:`dict`
        Options that can be passed to layer definition

    '''
    num_keys = ['n', 'width', 'height', 'stride', 'std', 'mean',
                'init_bias', 'dropout', 'truncation_factor', 'init_b', 'trunc_fact']
    str_keys = ['act', 'init']

    fc_layer_config = dict()
    fc_layer_config.update(get_num_configs(num_keys, 'fcopts', layer_table))
    fc_layer_config.update(get_str_configs(str_keys, 'fcopts', layer_table))
    fc_layer_config['name'] = layer_table['_DLKey0_'].unique()[0]

    if layer_table['_DLNumVal_'][layer_table['_DLKey1_'] == 'fcopts.no_bias'].any():
        fc_layer_config['include_bias'] = False
    else:
        fc_layer_config['include_bias'] = True

    if 'trunc_fact' in fc_layer_config:
        fc_layer_config['truncation_factor'] = fc_layer_config['trunc_fact']
        del fc_layer_config['trunc_fact']
    if fc_layer_config.get('act') == 'Leaky Activation function':
        fc_layer_config['act'] = 'Leaky'

    layer = Dense(**fc_layer_config)
    return layer

def extract_recurrent_layer(layer_table):
    '''
    Extract layer configuration from a recurrent layer table

    Parameters
    ----------
    layer_table : table
        Specifies the selection of table containing the information
        for the layer.

    Returns
    -------
    dict
        Options that can be passed to layer definition

    '''
    num_keys = ['n', 'std', 'mean', 'max_output_length', 
                'dropout', 'reversed', 'trunc_fact']
    str_keys = ['act', 'init', 'rnn_type', 'rnn_outputtype']

    recurrent_layer_config = dict()
    recurrent_layer_config.update(get_num_configs(num_keys, 'rnnopts', layer_table))
    recurrent_layer_config.update(get_str_configs(str_keys, 'rnnopts', layer_table))
    recurrent_layer_config['name'] = layer_table['_DLKey0_'].unique()[0]
    
    if 'trunc_fact' in recurrent_layer_config.keys():
        recurrent_layer_config['truncation_factor'] = recurrent_layer_config['trunc_fact']
        del recurrent_layer_config['trunc_fact']
        
    if 'reversed' in recurrent_layer_config.keys():
        if recurrent_layer_config['reversed'] > 0:
            recurrent_layer_config['reversed_'] = True
        else:
            recurrent_layer_config['reversed_'] = False
        del recurrent_layer_config['reversed']
    else:
        recurrent_layer_config['reversed_'] = False
        
    if 'rnn_type' in recurrent_layer_config.keys():
        if 'Long' in recurrent_layer_config['rnn_type']:
            recurrent_layer_config['rnn_type'] = 'LSTM'
        elif 'Gated' in recurrent_layer_config['rnn_type']:
            recurrent_layer_config['rnn_type'] = 'GRU'
        else:
            recurrent_layer_config['rnn_type'] = 'RNN'
    else:
        recurrent_layer_config['rnn_type'] = 'RNN'
        
    if 'act' in recurrent_layer_config.keys():
        if 'Hyperbolic' in recurrent_layer_config['act']:
            recurrent_layer_config['act'] = 'TANH'
        elif recurrent_layer_config['act'] == 'Automatic':
            recurrent_layer_config['act'] = 'AUTO'
        elif recurrent_layer_config['act'] == 'Identity':
            recurrent_layer_config['act'] = 'IDENTITY'
        elif recurrent_layer_config['act'] == 'Logistic':
            recurrent_layer_config['act'] = 'LOGISTIC'
        elif recurrent_layer_config['act'] == 'Sigmoid':
            recurrent_layer_config['act'] = 'SIGMOID'
        else:
            recurrent_layer_config['act'] = 'AUTO'
    else:
        recurrent_layer_config['act'] = 'AUTO'
   
    if 'rnn_outputtype' in recurrent_layer_config.keys():
        if 'arbitrary' in recurrent_layer_config['rnn_outputtype']:
            recurrent_layer_config['output_type'] = 'ARBITRARYLENGTH'
        elif 'fixed-length' in recurrent_layer_config['rnn_outputtype']:
            recurrent_layer_config['output_type'] = 'ENCODING'
        else:
            recurrent_layer_config['output_type'] = 'SAMELENGTH'
        del recurrent_layer_config['rnn_outputtype']
    else:
        recurrent_layer_config['output_type'] = 'SAMELENGTH'
                
    layer = Recurrent(**recurrent_layer_config)
    return layer  
    
def extract_output_layer(layer_table):
    '''
    Extract layer configuration from an output layer table

    Parameters
    ----------
    layer_table : table
        Specifies the selection of table containing the information
        for the layer.

    Returns
    -------
    :class:`dict`
        Options that can be passed to layer definition

    '''
    num_keys = ['n', 'width', 'height', 'stride', 'std', 'mean',
                'init_bias', 'dropout', 'truncation_factor', 'init_b', 'trunc_fact']
    str_keys = ['act', 'init']

    output_layer_config = dict()
    output_layer_config.update(get_num_configs(num_keys, 'outputopts', layer_table))
    output_layer_config.update(get_str_configs(str_keys, 'outputopts', layer_table))
    output_layer_config['name'] = layer_table['_DLKey0_'].unique()[0]
    
    if layer_table['_DLNumVal_'][layer_table['_DLKey1_'] == 'outputopts.no_bias'].any():
        output_layer_config['include_bias'] = False
    else:
        output_layer_config['include_bias'] = True

    if 'trunc_fact' in output_layer_config:
        output_layer_config['truncation_factor'] = output_layer_config['trunc_fact']
        del output_layer_config['trunc_fact']

    layer = OutputLayer(**output_layer_config)
    return layer


def extract_scale_layer(layer_table):
    '''
    Extract layer configuration from a scale layer table

    Parameters
    ----------
    layer_table : table
        Specifies the selection of table containing the information
        for the layer.

    Returns
    -------
    :class:`dict`
        Options that can be passed to layer definition

    '''

    num_keys = ['scale']
    str_keys = ['act']
    scale_layer_config = dict()
    scale_layer_config.update(get_num_configs(num_keys, 'scaleopts', layer_table))
    scale_layer_config.update(get_str_configs(str_keys, 'scaleopts', layer_table))
    scale_layer_config['name'] = layer_table['_DLKey0_'].unique()[0]
    layer = Scale(**scale_layer_config)
    return layer


def extract_keypoints_layer(layer_table):
    '''
    Extract layer configuration from a keypoints layer table

    Parameters
    ----------
    layer_table : table
        Specifies the selection of table containing the information
        for the layer.

    Returns
    -------
    :class:`dict`
        Options that can be passed to layer definition

    '''

    num_keys = ['n', 'std', 'mean', 'init_bias', 'truncation_factor', 'init_b', 'trunc_fact']
    str_keys = ['act', 'error']
    keypoints_layer_config = dict()
    keypoints_layer_config.update(get_num_configs(num_keys, 'keypointsopts', layer_table))
    keypoints_layer_config.update(get_str_configs(str_keys, 'keypointsopts', layer_table))
    keypoints_layer_config['name'] = layer_table['_DLKey0_'].unique()[0]
    layer = Keypoints(**keypoints_layer_config)

    if layer_table['_DLNumVal_'][layer_table['_DLKey1_'] == 'keypointsopts.no_bias'].any():
        keypoints_layer_config['include_bias'] = False
    else:
        keypoints_layer_config['include_bias'] = True

    if 'trunc_fact' in keypoints_layer_config:
        keypoints_layer_config['truncation_factor'] = keypoints_layer_config['trunc_fact']
        del keypoints_layer_config['trunc_fact']
    return layer


def extract_reshape_layer(layer_table):
    '''
    Extract layer configuration from a reshape layer table

    Parameters
    ----------
    layer_table : table
        Specifies the selection of table containing the information
        for the layer.

    Returns
    -------
    :class:`dict`
        Options that can be passed to layer definition

    '''

    num_keys = ['n', 'width', 'height', 'depth']
    str_keys = ['act']
    reshape_layer_config = dict()
    reshape_layer_config.update(get_num_configs(num_keys, 'reshapeopts', layer_table))
    reshape_layer_config.update(get_str_configs(str_keys, 'reshapeopts', layer_table))
    reshape_layer_config['name'] = layer_table['_DLKey0_'].unique()[0]
    layer = Reshape(**reshape_layer_config)
    return layer


def extract_groupconv_layer(layer_table):
    '''
    Extract layer configuration from a group convolution layer table

    Parameters
    ----------
    layer_table : table
        Specifies the selection of table containing the information
        for the layer.

    Returns
    -------
    :class:`dict`
        Options that can be passed to layer definition

    '''
    num_keys = ['n_filters', 'width', 'height', 'stride', 'std', 'mean',
                'init_bias', 'dropout', 'truncation_factor', 'init_b', 'trunc_fact', 'n_groups']
    str_keys = ['act', 'init']

    grpconv_layer_config = dict()
    grpconv_layer_config.update(get_num_configs(num_keys, 'groupconvopts', layer_table))
    grpconv_layer_config.update(get_str_configs(str_keys, 'groupconvopts', layer_table))
    grpconv_layer_config['name'] = layer_table['_DLKey0_'].unique()[0]

    if 'trunc_fact' in grpconv_layer_config:
        grpconv_layer_config['truncation_factor'] = grpconv_layer_config['trunc_fact']
        del grpconv_layer_config['trunc_fact']
    if grpconv_layer_config.get('act') == 'Leaky Activation function':
        grpconv_layer_config['act'] = 'Leaky'

    dl_numval = layer_table['_DLNumVal_']
    if dl_numval[layer_table['_DLKey1_'] == 'groupconvopts.no_bias'].any():
        grpconv_layer_config['include_bias'] = False
    else:
        grpconv_layer_config['include_bias'] = True

    padding_width = dl_numval[layer_table['_DLKey1_'] == 'groupconvopts.pad_left'].tolist()[0]
    padding_height = dl_numval[layer_table['_DLKey1_'] == 'groupconvopts.pad_top'].tolist()[0]
    if padding_width != -1:
        grpconv_layer_config['padding_width'] = padding_width
    if padding_height != -1:
        grpconv_layer_config['padding_height'] = padding_height

    layer = GroupConv2d(**grpconv_layer_config)
    return layer


def extract_conv2dtranspose_layer(layer_table):
    '''
    Extract layer configuration from a Conv2DTranspose layer table

    Parameters
    ----------
    layer_table : table
        Specifies the selection of table containing the information
        for the layer.

    Returns
    -------
    :class:`dict`
        Options that can be passed to layer definition

    '''
    num_keys = ['n_filters', 'width', 'height', 'stride', 'std', 'mean',
                'init_bias', 'dropout', 'truncation_factor', 'init_b', 'trunc_fact',
                'output_padding_height', 'output_padding_width']
    str_keys = ['act', 'init']

    conv2dtranspose_layer_config = dict()
    conv2dtranspose_layer_config.update(get_num_configs(num_keys, 'transposeconvopts', layer_table))
    conv2dtranspose_layer_config.update(get_str_configs(str_keys, 'transposeconvopts', layer_table))
    conv2dtranspose_layer_config['name'] = layer_table['_DLKey0_'].unique()[0]

    if 'trunc_fact' in conv2dtranspose_layer_config:
        conv2dtranspose_layer_config['truncation_factor'] = conv2dtranspose_layer_config['trunc_fact']
        del conv2dtranspose_layer_config['trunc_fact']
    if conv2dtranspose_layer_config.get('act') == 'Leaky Activation function':
        conv2dtranspose_layer_config['act'] = 'Leaky'

    dl_numval = layer_table['_DLNumVal_']
    if dl_numval[layer_table['_DLKey1_'] == 'transposeconvopts.no_bias'].any():
        conv2dtranspose_layer_config['include_bias'] = False
    else:
        conv2dtranspose_layer_config['include_bias'] = True

    padding_width = dl_numval[layer_table['_DLKey1_'] == 'transposeconvopts.pad_left'].tolist()[0]
    padding_height = dl_numval[layer_table['_DLKey1_'] == 'transposeconvopts.pad_top'].tolist()[0]
    if padding_width != -1:
        conv2dtranspose_layer_config['padding_width'] = padding_width
    if padding_height != -1:
        conv2dtranspose_layer_config['padding_height'] = padding_height

    layer = Conv2DTranspose(**conv2dtranspose_layer_config)
    return layer


def extract_channelshuffle_layer(layer_table):
    '''
    Extract layer configuration from a channel shuffle layer table

    Parameters
    ----------
    layer_table : table
        Specifies the selection of table containing the information
        for the layer.

    Returns
    -------
    :class:`dict`
        Options that can be passed to layer definition

    '''
    num_keys = ['scale', 'n_groups']
    str_keys = ['init']

    channel_shuffle_layer_config = dict()
    channel_shuffle_layer_config.update(get_num_configs(num_keys, 'shuffleopts', layer_table))
    channel_shuffle_layer_config.update(get_str_configs(str_keys, 'shuffleopts', layer_table))
    channel_shuffle_layer_config['name'] = layer_table['_DLKey0_'].unique()[0]

    layer = ChannelShuffle(**channel_shuffle_layer_config)
    return layer


def extract_rpn_layer(layer_table):
    '''
    Extract layer configuration from a Region proposal layer table

    Parameters
    ----------
    layer_table : table
        Specifies the selection of table containing the information
        for the layer.

    Returns
    -------
    :class:`dict`
        Options that can be passed to layer definition

    '''
    num_keys = ['base_anchor_size', 'max_label_per_image', 'roi_train_sample_num', 'do_RPN_only',
                'proposed_roi_num_train', 'proposed_roi_num_score', 'anchor_num_to_sample']
    if __dev__:
        num_keys += ['preNmsTopNScore', 'preNmsTopNTrain', 'preNmsTopNTrain', 'preNmsTopNScore']
    str_key = 'act'

    rpn_layer_config = dict()
    for key in num_keys:
        try:
            rpn_layer_config[key] = layer_table['_DLNumVal_'][
                layer_table['_DLKey1_'] == 'dlregionproposalopts.' + underscore_to_camelcase(key)].tolist()[0]
        except IndexError:
            pass

    rpn_layer_config[str_key] = layer_table['_DLChrVal_'][
        layer_table['_DLKey1_'] == 'dlregionproposalopts.' + underscore_to_camelcase(str_key)].tolist()[0]

    num_scale = layer_table[layer_table['_DLChrVal_'] == 'anchorScale'].shape[0]
    num_ratio = layer_table[layer_table['_DLChrVal_'] == 'anchorRatio'].shape[0]
    rpn_layer_config['anchor_scale'] = []
    rpn_layer_config['anchor_ratio'] = []

    for i in range(num_scale):
        rpn_layer_config['anchor_scale'].append(
            layer_table['_DLNumVal_'][layer_table['_DLKey1_'] ==
                                      'dlregionproposalopts.anchorScale.{}'.format(i)].tolist()[0])

    for i in range(num_ratio):
        rpn_layer_config['anchor_ratio'].append(
            layer_table['_DLNumVal_'][layer_table['_DLKey1_'] ==
                                      'dlregionproposalopts.anchorRatio.{}'.format(i)].tolist()[0])

    rpn_layer_config['name'] = layer_table['_DLKey0_'].unique()[0]

    layer = RegionProposal(**rpn_layer_config)
    return layer


def extract_roipooling_layer(layer_table):
    '''
    Extract layer configuration from a Region pooling layer table

    Parameters
    ----------
    layer_table : table
        Specifies the selection of table containing the information
        for the layer.

    Returns
    -------
    :class:`dict`
        Options that can be passed to layer definition

    '''
    num_keys = ['output_height', 'spatial_scale', 'output_width']
    str_keys = ['act']

    roipooling_layer_config = dict()
    for key in num_keys:
        try:
            roipooling_layer_config[key] = layer_table['_DLNumVal_'][
                layer_table['_DLKey1_'] == 'dlroipoolingopts.' + underscore_to_camelcase(key)].tolist()[0]
        except IndexError:
            pass
    roipooling_layer_config.update(get_str_configs(str_keys, 'dlroipoolingopts', layer_table))

    roipooling_layer_config['name'] = layer_table['_DLKey0_'].unique()[0]

    layer = ROIPooling(**roipooling_layer_config)
    return layer


def extract_fastrcnn_layer(layer_table):
    '''
    Extract layer configuration from a Fast RCNN layer table

    Parameters
    ----------
    layer_table : table
        Specifies the selection of table containing the information
        for the layer.

    Returns
    -------
    :class:`dict`
        Options that can be passed to layer definition

    '''
    num_keys = ['class_number', 'max_label_per_image', 'nms_iou_threshold', 'max_object_num', 'detection_threshold']

    rpn_layer_config = dict()
    for key in num_keys:
        try:
            rpn_layer_config[key] = layer_table['_DLNumVal_'][
                layer_table['_DLKey1_'] == 'dlfastrcnnopts.' + underscore_to_camelcase(key)].tolist()[0]
        except IndexError:
            pass

    rpn_layer_config['name'] = layer_table['_DLKey0_'].unique()[0]

    layer = FastRCNN(**rpn_layer_config)
    return layer<|MERGE_RESOLUTION|>--- conflicted
+++ resolved
@@ -22,12 +22,8 @@
 
 from dlpy.layers import Layer
 from dlpy.utils import DLPyError, input_table_check, random_name, check_caslib, caslibify, get_server_path_sep, underscore_to_camelcase
-<<<<<<< HEAD
 from .layers import InputLayer, Conv2d, Pooling, BN, Res, Concat, Dense, OutputLayer, Keypoints, Detection, Scale,\
-    Reshape, GroupConv2d, ChannelShuffle, RegionProposal, ROIPooling, FastRCNN, Conv2DTranspose
-=======
-from .layers import InputLayer, Conv2d, Pooling, BN, Res, Concat, Dense, OutputLayer, Keypoints, Detection, Scale, Reshape, Recurrent
->>>>>>> 7280fba5
+    Reshape, GroupConv2d, ChannelShuffle, RegionProposal, ROIPooling, FastRCNN, Conv2DTranspose, Recurrent
 import dlpy.model
 import collections
 import pandas as pd
@@ -427,7 +423,7 @@
     @classmethod
     def from_keras_model(cls, conn, keras_model, output_model_table = None,
                          offsets=None, std=None, scale=1.0,
-                         max_num_frames=-1, include_weights = False, 
+                         max_num_frames=-1, include_weights = False,
                          input_weights_file = None, verbose=False):
         '''
         Generate a model object from a Keras model object
@@ -476,16 +472,11 @@
 
         model_table_opts = input_table_check(output_model_table)
 
-<<<<<<< HEAD
         if 'name' not in model_table_opts:
-            model_table_opts.update(**dict(name = random_name('caffe_model', 6)))
-=======
-        if 'name' not in model_table_opts.keys():
             model_table_opts.update(**dict(name = random_name('keras_model', 6)))
->>>>>>> 7280fba5
 
         model_name = model_table_opts['name']
-        
+
         # determine what features are supported by current Viya server/deep learning action set
         from .model_conversion.model_conversion_utils import check_rnn_import, check_normstd
         rnn_support = check_rnn_import(conn)
@@ -493,11 +484,11 @@
         if (std is not None) and (not normstd_support):
             print('WARNING: Your Viya installation does not support the std parameter - ignoring')
             std = None
-        
-        output_code = keras_to_sas(model = keras_model, rnn_support = rnn_support, 
+
+        output_code = keras_to_sas(model = keras_model, rnn_support = rnn_support,
                                    model_name = model_name, offsets = offsets, std = std,
                                    scale = scale, max_num_frames = max_num_frames, verbose = verbose)
-                          
+
         if verbose:
             print(output_code)
 
@@ -517,7 +508,7 @@
                 use_gpu = write_keras_hdf5_from_file(keras_model, rnn_support, input_weights_file, temp_HDF5)
             print('NOTE: the model weights has been stored in the following file:\n'
                   '{}'.format(temp_HDF5))
-                  
+
         return model, use_gpu
 
     @classmethod
@@ -742,7 +733,7 @@
             elif layer_type == 5:
                 self.layers.append(extract_output_layer(layer_table=layer_table))
             elif layer_type == 6:
-                model.layers.append(extract_recurrent_layer(layer_table = layer_table))                
+                model.layers.append(extract_recurrent_layer(layer_table = layer_table))
             elif layer_type == 8:
                 self.layers.append(extract_batchnorm_layer(layer_table=layer_table))
             elif layer_type == 9:
@@ -2007,7 +1998,7 @@
         Options that can be passed to layer definition
 
     '''
-    num_keys = ['n', 'std', 'mean', 'max_output_length', 
+    num_keys = ['n', 'std', 'mean', 'max_output_length',
                 'dropout', 'reversed', 'trunc_fact']
     str_keys = ['act', 'init', 'rnn_type', 'rnn_outputtype']
 
@@ -2015,11 +2006,11 @@
     recurrent_layer_config.update(get_num_configs(num_keys, 'rnnopts', layer_table))
     recurrent_layer_config.update(get_str_configs(str_keys, 'rnnopts', layer_table))
     recurrent_layer_config['name'] = layer_table['_DLKey0_'].unique()[0]
-    
+
     if 'trunc_fact' in recurrent_layer_config.keys():
         recurrent_layer_config['truncation_factor'] = recurrent_layer_config['trunc_fact']
         del recurrent_layer_config['trunc_fact']
-        
+
     if 'reversed' in recurrent_layer_config.keys():
         if recurrent_layer_config['reversed'] > 0:
             recurrent_layer_config['reversed_'] = True
@@ -2028,7 +2019,7 @@
         del recurrent_layer_config['reversed']
     else:
         recurrent_layer_config['reversed_'] = False
-        
+
     if 'rnn_type' in recurrent_layer_config.keys():
         if 'Long' in recurrent_layer_config['rnn_type']:
             recurrent_layer_config['rnn_type'] = 'LSTM'
@@ -2038,7 +2029,7 @@
             recurrent_layer_config['rnn_type'] = 'RNN'
     else:
         recurrent_layer_config['rnn_type'] = 'RNN'
-        
+
     if 'act' in recurrent_layer_config.keys():
         if 'Hyperbolic' in recurrent_layer_config['act']:
             recurrent_layer_config['act'] = 'TANH'
@@ -2054,7 +2045,7 @@
             recurrent_layer_config['act'] = 'AUTO'
     else:
         recurrent_layer_config['act'] = 'AUTO'
-   
+
     if 'rnn_outputtype' in recurrent_layer_config.keys():
         if 'arbitrary' in recurrent_layer_config['rnn_outputtype']:
             recurrent_layer_config['output_type'] = 'ARBITRARYLENGTH'
@@ -2065,10 +2056,10 @@
         del recurrent_layer_config['rnn_outputtype']
     else:
         recurrent_layer_config['output_type'] = 'SAMELENGTH'
-                
+
     layer = Recurrent(**recurrent_layer_config)
-    return layer  
-    
+    return layer
+
 def extract_output_layer(layer_table):
     '''
     Extract layer configuration from an output layer table
@@ -2093,7 +2084,7 @@
     output_layer_config.update(get_num_configs(num_keys, 'outputopts', layer_table))
     output_layer_config.update(get_str_configs(str_keys, 'outputopts', layer_table))
     output_layer_config['name'] = layer_table['_DLKey0_'].unique()[0]
-    
+
     if layer_table['_DLNumVal_'][layer_table['_DLKey1_'] == 'outputopts.no_bias'].any():
         output_layer_config['include_bias'] = False
     else:
