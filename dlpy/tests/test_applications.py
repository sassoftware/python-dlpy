--- conflicted
+++ resolved
@@ -914,17 +914,6 @@
                                  n_classes=1000, include_top=True)
         model.print_summary()
 
-<<<<<<< HEAD
-    def test_enet(self):
-        from dlpy.applications import ENet
-        model = ENet(self.s, width=512, height=512)
-        self.assertTrue(len(model.layers) == 150)
-        self.assertTrue(model.layers[29].output_size == (128, 128, 16))
-        model.print_summary()
-        model = ENet(self.s, width=256, height=256)
-        model.print_summary()
-        self.assertEqual(model.summary.iloc[148, -1], 18874368)
-=======
     def test_efficientnet(self):
         effnetb0 = EfficientNetB0(self.s, model_table='EfficientNetB0', n_classes=1000)
         effnetb1 = EfficientNetB1(self.s, model_table='EfficientNetB1', n_classes=1000)
@@ -955,4 +944,13 @@
         self.assertTrue(effnetb5.input_layers[0].output_size==(456,456,3))
         self.assertTrue(effnetb6.input_layers[0].output_size==(528,528,3))
         self.assertTrue(effnetb7.input_layers[0].output_size==(600,600,3))
->>>>>>> 4e2c771d
+
+    def test_enet(self):
+        from dlpy.applications import ENet
+        model = ENet(self.s, width=512, height=512)
+        self.assertTrue(len(model.layers) == 150)
+        self.assertTrue(model.layers[29].output_size == (128, 128, 16))
+        model.print_summary()
+        model = ENet(self.s, width=256, height=256)
+        model.print_summary()
+        self.assertEqual(model.summary.iloc[148, -1], 18874368)
