#!/usr/bin/env python
# encoding: utf-8
#
# Copyright SAS Institute
#
#  Licensed under the Apache License, Version 2.0 (the License);
#  you may not use this file except in compliance with the License.
#  You may obtain a copy of the License at
#
#      http://www.apache.org/licenses/LICENSE-2.0
#
#  Unless required by applicable law or agreed to in writing, software
#  distributed under the License is distributed on an "AS IS" BASIS,
#  WITHOUT WARRANTIES OR CONDITIONS OF ANY KIND, either express or implied.
#  See the License for the specific language governing permissions and
#  limitations under the License.
#

# NOTE: This test requires a running CAS server.  You must use an ~/.authinfo
#       file to specify your username and password.  The CAS host and port must
#       be specified using the CASHOST and CASPORT environment variables.
#       A specific protocol ('cas', 'http', 'https', or 'auto') can be set using
#       the CASPROTOCOL environment variable.
#

import swat
import swat.utils.testing as tm
from dlpy.applications import *
import unittest
import json
import os


class TestApplications(unittest.TestCase):

    server_type = None
    s = None
    server_sep = '/'
    data_dir = None

    @classmethod
    def setUpClass(cls):
        swat.reset_option()
        swat.options.cas.print_messages = False
        swat.options.interactive_mode = False
        cls.s = swat.CAS()
        cls.server_type = tm.get_cas_host_type(cls.s)

        cls.server_sep = '\\'
        if cls.server_type.startswith("lin") or cls.server_type.startswith("osx"):
            cls.server_sep = '/'

        if 'DLPY_DATA_DIR' in os.environ:
            cls.data_dir = os.environ.get('DLPY_DATA_DIR')
            if cls.data_dir.endswith(cls.server_sep):
                cls.data_dir = cls.data_dir[:-1]
            cls.data_dir += cls.server_sep

        filename = os.path.join('datasources', 'sample_syntax_for_test.json')
        project_path = os.path.dirname(os.path.abspath(__file__))
        full_filename = os.path.join(project_path, filename)
        with open(full_filename) as f:
            cls.sample_syntax = json.load(f)

    @classmethod
    def tearDownClass(cls):
        # tear down tests
        try:
            cls.s.terminate()
        except swat.SWATError:
            pass
        del cls.s
        swat.reset_option()

    def test_resnet50_caffe(self):

        if self.data_dir is None:
            unittest.TestCase.skipTest(self, "DLPY_DATA_DIR is not set in the environment variables")

        model = ResNet50_Caffe(self.s, n_channels=3, height=224, random_flip='HV',
                               pre_trained_weights_file=self.data_dir+'ResNet-50-model.caffemodel.h5',
                               pre_trained_weights=True,
                               include_top=False,
                               n_classes=120,
                               random_crop='unique')
        model.print_summary()

        model = ResNet50_Caffe(self.s, n_channels=3, height=224, random_flip='HV',
                               pre_trained_weights_file=self.data_dir+'ResNet-50-model.caffemodel.h5',
                               pre_trained_weights=True,
                               include_top=False,
                               n_classes=120,
                               random_crop=None,
                               offsets=None)
        model.print_summary()

    def test_resnet50_caffe_caslib_msg(self):

        if self.data_dir is None:
            unittest.TestCase.skipTest(self, "DLPY_DATA_DIR is not set in the environment variables")

        model = ResNet50_Caffe(self.s, n_channels=3, height=224, random_flip='HV',
                               pre_trained_weights_file=self.data_dir+'data/ResNet-50-model.caffemodel.h5',
                               pre_trained_weights=True,
                               include_top=False,
                               n_classes=120,
                               random_crop='unique')

        model = ResNet50_Caffe(self.s, n_channels=3, height=224, random_flip='HV',
                               pre_trained_weights_file=self.data_dir+'ResNet-50-model.caffemodel.h5',
                               pre_trained_weights=True,
                               include_top=False,
                               n_classes=120,
                               random_crop='unique')

        model.print_summary()

    def test_resnet50_layerid(self):

        if self.data_dir is None:
            unittest.TestCase.skipTest(self, "DLPY_DATA_DIR is not set in the environment variables")

        model = ResNet50_Caffe(self.s)
        model.print_summary()
        model.print_summary()

    def test_resnet101_caffe(self):

        if self.data_dir is None:
            unittest.TestCase.skipTest(self, "DLPY_DATA_DIR is not set in the environment variables")

        model = ResNet101_Caffe(self.s, n_channels=3, height=224, random_flip='HV',
                                pre_trained_weights_file=self.data_dir+'ResNet-101-model.caffemodel.h5',
                                pre_trained_weights=True,
                                include_top=False,
                                n_classes=120,
                                random_crop='unique')
        model.print_summary()

        model = ResNet101_Caffe(self.s, n_channels=3, height=224, random_flip='HV',
<<<<<<< HEAD
                               pre_trained_weights_file=self.data_dir+'ResNet-101-model.caffemodel.h5',
                               pre_trained_weights=True,
                               include_top=False,
                               n_classes=120,
                               random_crop=None,
                               offsets=None)
        model.print_summary()


        self.assertRaises(ValueError, 
                               lambda:ResNet101_Caffe(self.s, n_channels=3, height=224, random_flip='HV',
                               pre_trained_weights_file=self.data_dir+'ResNet-101-model.caffemodel.h5',
                               pre_trained_weights=True,
                               include_top=False,
                               n_classes=120,
                               random_crop='wrong_val'))
=======
                                pre_trained_weights_file=self.data_dir+'ResNet-101-model.caffemodel.h5',
                                pre_trained_weights=True,
                                include_top=False,
                                n_classes=120,
                                random_crop=None,
                                offsets=None)
        model.print_summary()

        self.assertRaises(ValueError,
                          lambda:ResNet101_Caffe(self.s, n_channels=3, height=224, random_flip='HV',
                                                 pre_trained_weights_file=self.data_dir+'ResNet-101-model.caffemodel.h5',
                                                 pre_trained_weights=True,
                                                 include_top=False,
                                                 n_classes=120,
                                                 random_crop='wrong_val'))
>>>>>>> b87ffdbb

    def test_resnet152_caffe(self):

        if self.data_dir is None:
            unittest.TestCase.skipTest(self, "DLPY_DATA_DIR is not set in the environment variables")

        model = ResNet152_Caffe(self.s, n_channels=3, height=224, random_flip='HV',
                                pre_trained_weights_file=self.data_dir+'ResNet-152-model.caffemodel.h5',
                                pre_trained_weights=True,
                                include_top=False,
                                n_classes=120,
                                random_crop='unique')
        model.print_summary()

        model = ResNet152_Caffe(self.s, n_channels=3, height=224, random_flip='HV',
                                pre_trained_weights_file=self.data_dir+'ResNet-152-model.caffemodel.h5',
                                pre_trained_weights=True,
                                include_top=False,
                                n_classes=120,
                                random_crop=None,
                                offsets=None)
        model.print_summary()

        self.assertRaises(ValueError, 
                               lambda:ResNet152_Caffe(self.s, n_channels=3, height=224, random_flip='HV',
                                                      pre_trained_weights_file=self.data_dir+'ResNet-152-model.caffemodel.h5',
                                                      pre_trained_weights=True,
                                                      include_top=False,
                                                      n_classes=120,
                                                      random_crop='wrong_val'))

    def test_lenet5(self):
        from dlpy.applications import LeNet5
        model = LeNet5(self.s)
        model.print_summary()

    def test_vgg11(self):
        from dlpy.applications import VGG11
        model = VGG11(self.s)
        model.print_summary()

    def test_vgg13(self):
        from dlpy.applications import VGG13
        model = VGG13(self.s)
        model.print_summary()

    def test_vgg16(self):
        from dlpy.applications import VGG16
        model = VGG16(self.s)
        model.print_summary()

    def test_vgg16_2(self):
        if self.data_dir is None:
            unittest.TestCase.skipTest(self, "DLPY_DATA_DIR is not set in the environment variables")

        model1 = VGG16(self.s, model_table='VGG16', n_classes=1000, n_channels=3, 
                       width=224, height=224, scale=1,
                       offsets=(103.939, 116.779, 123.68),
                       pre_trained_weights=True,
                       pre_trained_weights_file=self.data_dir+'VGG_ILSVRC_16_layers.caffemodel.h5',
                       include_top=True)

        model2 = VGG16(self.s, model_table='VGG16', n_classes=1000, n_channels=3,
                       width=224, height=224, scale=1,
                       offsets=None,
                       random_crop=None,
                       pre_trained_weights=True,
                       pre_trained_weights_file=self.data_dir+'VGG_ILSVRC_16_layers.caffemodel.h5',
                       include_top=True)

        self.assertRaises(ValueError, 
                               lambda:VGG16(self.s, model_table='VGG16',
                                            n_classes=1000, n_channels=3, width=224, height=224, scale=1,
                                            offsets=None,
                                            random_crop='wrong_val',
                                            pre_trained_weights=True,
                                            pre_trained_weights_file=self.data_dir+'VGG_ILSVRC_16_layers.caffemodel.h5',
                                            include_top=True))

    def test_vgg19(self):
        from dlpy.applications import VGG19
        model = VGG19(self.s)
        model.print_summary()

    def test_vgg19_2(self):
        if self.data_dir is None:
            unittest.TestCase.skipTest(self, "DLPY_DATA_DIR is not set in the environment variables")

        model1 = VGG19(self.s, model_table='VGG19', n_classes=1000, n_channels=3, 
                       width=224, height=224, scale=1,
                       offsets=(103.939, 116.779, 123.68),
                       pre_trained_weights=True,
                       pre_trained_weights_file=self.data_dir+'VGG_ILSVRC_19_layers.caffemodel.h5',
                       include_top=True)

        model2 = VGG19(self.s, model_table='VGG19', n_classes=1000, n_channels=3, 
                       width=224, height=224, scale=1,
                       offsets=None,
                       random_crop=None,
                       pre_trained_weights=True,
                       pre_trained_weights_file=self.data_dir+'VGG_ILSVRC_19_layers.caffemodel.h5',
                       include_top=True)

        self.assertRaises(ValueError, 
<<<<<<< HEAD
                               lambda:VGG19(self.s, model_table='VGG19', 
                               n_classes=1000, n_channels=3, width=224, height=224, scale=1,
                               offsets=None,
                               random_crop='wrong_val',
                               pre_trained_weights=True,
                               pre_trained_weights_file=self.data_dir+'VGG_ILSVRC_19_layers.caffemodel.h5',
                               include_top=True))
=======
                               lambda:VGG19(self.s, model_table='VGG19',
                                            n_classes=1000, n_channels=3, width=224, height=224, scale=1,
                                            offsets=None,
                                            random_crop='wrong_val',
                                            pre_trained_weights=True,
                                            pre_trained_weights_file=self.data_dir+'VGG_ILSVRC_19_layers.caffemodel.h5',
                                            include_top=True))
>>>>>>> b87ffdbb

    def test_resnet18(self):
        from dlpy.applications import ResNet18_SAS
        model = ResNet18_SAS(self.s)
        model.print_summary()

    def test_resnet18_2(self):
        from dlpy.applications import ResNet18_Caffe
        model = ResNet18_Caffe(self.s)
        model.print_summary()

    def test_resnet34(self):
        from dlpy.applications import ResNet34_SAS
        model = ResNet34_SAS(self.s)
        model.print_summary()

    def test_resnet34_2(self):
        from dlpy.applications import ResNet34_Caffe
        model = ResNet34_Caffe(self.s)
        model.print_summary()

    def test_resnet50(self):
        from dlpy.applications import ResNet50_SAS
        model = ResNet50_SAS(self.s)
        model.print_summary()

    def test_resnet50_2(self):
        from dlpy.applications import ResNet50_Caffe
        model = ResNet50_Caffe(self.s)
        model.print_summary()

    def test_resnet101(self):
        from dlpy.applications import ResNet101_SAS
        model = ResNet101_SAS(self.s)
        model.print_summary()

    def test_resnet101_2(self):
        from dlpy.applications import ResNet101_Caffe
        model = ResNet101_Caffe(self.s)
        model.print_summary()

    def test_resnet152(self):
        from dlpy.applications import ResNet152_SAS
        model = ResNet152_SAS(self.s)
        model.print_summary()

    def test_resnet152_2(self):
        from dlpy.applications import ResNet152_Caffe
        model = ResNet152_Caffe(self.s)
        model.print_summary()

    def test_resnet_wide(self):
        from dlpy.applications import ResNet_Wide
        model = ResNet_Wide(self.s, number_of_blocks=1)
        print(model.summary.iloc[:, 5])

    def test_densenet(self):
        from dlpy.applications import DenseNet
        model = DenseNet(self.s)
        model.print_summary()

    def test_densenet_2(self):
        from dlpy.applications import DenseNet
        model = DenseNet(self.s, conv_channel=32)
        model.print_summary()

    def test_densenet_3(self):
        from dlpy.applications import DenseNet
        model = DenseNet(self.s, n_blocks=7)
        model.print_summary()

    def test_densenet_4(self):
        from dlpy.applications import DenseNet
        model = DenseNet(self.s, n_blocks=2)
        model.print_summary()

    def test_densenet121(self):
        from dlpy.applications import DenseNet121
        model = DenseNet121(self.s)
        model.print_summary()

    def test_densenet121_1(self):
        from dlpy.applications import DenseNet121
        model = DenseNet121(self.s, n_cells=[1, 1, 1, 1])
        model.print_summary()

    def test_densenet121_2(self):
        from dlpy.applications import DenseNet121
        model = DenseNet121(self.s, conv_channel=1)
        model.print_summary()

    def test_darknet_ref(self):
        from dlpy.applications import Darknet_Reference
        model = Darknet_Reference(self.s)
        model.print_summary()

    def test_darknet(self):
        from dlpy.applications import Darknet
        model = Darknet(self.s)
        model.print_summary()

    def test_yolov1(self):
        from dlpy.applications import YoloV1
        model = YoloV1(self.s)
        model.print_summary()

    def test_yolov2(self):
        with self.assertRaises(DLPyError):
            from dlpy.applications import YoloV2
            anchors=[]
            anchors.append(1)
            anchors.append(1)
            model = YoloV2(self.s, anchors)
            model.print_summary()

    def test_yolov2_2(self):
        from dlpy.applications import YoloV2
        anchors=[]
        anchors.append(1)
        anchors.append(1)
        model = YoloV2(self.s, anchors, predictions_per_grid=1)
        model.print_summary()

    def test_yolov2_3(self):
        from dlpy.applications import YoloV2
        anchors=[]
        anchors.append(1)
        anchors.append(1)
        anchors.append(1)
        anchors.append(1)
        model = YoloV2(self.s, anchors, predictions_per_grid=2, max_label_per_image=3, max_boxes=4)
        model.print_summary()

    def test_yolov2_4(self):
        from dlpy.applications import YoloV2
        anchors=[]
        anchors.append(1)
        anchors.append(1)
        anchors.append(1)
        anchors.append(1)
        model = YoloV2(self.s, anchors, predictions_per_grid=2, max_label_per_image=3, max_boxes=1)
        model.print_summary()

    def test_yolov2_multi(self):
        from dlpy.applications import YoloV2_MultiSize
        anchors=[]
        anchors.append(1)
        anchors.append(1)
        anchors.append(1)
        anchors.append(1)
        model = YoloV2_MultiSize(self.s, anchors, predictions_per_grid=2)
        model.print_summary()

    def test_yolov2_multi_2(self):
        from dlpy.applications import YoloV2_MultiSize
        anchors=[]
        anchors.append(1)
        anchors.append(1)
        anchors.append(1)
        anchors.append(1)
        model = YoloV2_MultiSize(self.s, anchors, predictions_per_grid=2, max_label_per_image=3, max_boxes=1)
        model.print_summary()

    def test_yolov2_tiny(self):
        from dlpy.applications import Tiny_YoloV2
        anchors=[]
        anchors.append(1)
        anchors.append(1)
        anchors.append(1)
        anchors.append(1)
        model = Tiny_YoloV2(self.s, anchors, predictions_per_grid=2)
        model.print_summary()

    def test_yolov2_tiny_2(self):
        from dlpy.applications import Tiny_YoloV2
        anchors=[]
        anchors.append(1)
        anchors.append(1)
        anchors.append(1)
        anchors.append(1)
        model = Tiny_YoloV2(self.s, anchors, predictions_per_grid=2, max_label_per_image=3, max_boxes=1)
        model.print_summary()

    def test_yolov1_tiny(self):
        from dlpy.applications import Tiny_YoloV1
        model = Tiny_YoloV1(self.s)
        model.print_summary()

    def test_yolov1_tiny_2(self):
        from dlpy.applications import Tiny_YoloV1
        model = Tiny_YoloV1(self.s, n_classes=3)
        model.print_summary()

    def test_yolov1_tiny(self):
        from dlpy.applications import Tiny_YoloV1
        model = Tiny_YoloV1(self.s)
        model.print_summary()

    def test_yolov2_tiny_2(self):
        from dlpy.applications import Tiny_YoloV1
        model = Tiny_YoloV1(self.s, n_classes=7)
        model.print_summary()

    def test_darknet(self):
        from dlpy.applications import Darknet
        model = Darknet(self.s)
        model.print_summary()

    def test_darknet_1(self):
        from dlpy.applications import Darknet
        model = Darknet(self.s, n_classes=4)
        model.print_summary()

    def test_inceptionv3(self):
        from dlpy.applications import InceptionV3
        model = InceptionV3(self.s)
        model.print_summary()

    def test_inceptionv3_1(self):
        from dlpy.applications import InceptionV3
        model = InceptionV3(self.s, n_classes=3)
        model.print_summary()

    def test_inceptionv3_2(self):

        if self.data_dir is None:
            unittest.TestCase.skipTest(self, "DLPY_DATA_DIR is not set in the environment variables")

        from dlpy.applications import InceptionV3
        model = InceptionV3(self.s,
                            model_table='INCEPTIONV3',
                            n_classes=1000,
                            n_channels=3,
                            width=299,
                            height=299,
                            scale=1,
                            offsets=(103.939, 116.779, 123.68),
                            pre_trained_weights=True,
                            pre_trained_weights_file=self.data_dir+'InceptionV3_weights.kerasmodel.h5',
                            include_top=True)
        model.print_summary()

    def test_inceptionv3_3(self):

        if self.data_dir is None:
            unittest.TestCase.skipTest(self, "DLPY_DATA_DIR is not set in the environment variables")

        from dlpy.applications import InceptionV3
        model = InceptionV3(self.s,
                            model_table='INCEPTIONV3',
                            n_classes=3,
                            n_channels=3,
                            width=299,
                            height=299,
                            scale=1,
                            offsets=(103.939, 116.779, 123.68),
                            pre_trained_weights=True,
                            pre_trained_weights_file=self.data_dir+'InceptionV3_weights.kerasmodel.h5',
                            include_top=False)
        model.print_summary()

    def test_text_classification(self):
        from dlpy.applications import TextClassification
        model = TextClassification(self.s)
        model.print_summary()

    def test_text_classification_1(self):
        from dlpy.applications import TextClassification
        model = TextClassification(self.s, n_blocks=1)
        model.print_summary()

    def test_text_generation(self):
        from dlpy.applications import TextGeneration
        model = TextGeneration(self.s)
        model.print_summary()

    def test_text_generation_1(self):
        with self.assertRaises(DLPyError):
            from dlpy.applications import TextGeneration
            model = TextGeneration(self.s, n_blocks=1)
            model.print_summary()

    def test_sequence_labeling(self):
        from dlpy.applications import SequenceLabeling
        model = SequenceLabeling(self.s)
        model.print_summary()

    def test_sequence_labeling_1(self):
        from dlpy.applications import SequenceLabeling
        model = SequenceLabeling(self.s, n_blocks=1)
        model.print_summary()

    def test_speech_recognition(self):
        from dlpy.applications import SpeechRecognition
        model = SpeechRecognition(self.s)
        model.print_summary()

    def test_speech_recognition_1(self):
        from dlpy.applications import SpeechRecognition
        model = SpeechRecognition(self.s, n_blocks=1)
        model.print_summary()

    def test_fast_rcnn(self):
        from dlpy.applications import Faster_RCNN
        model = Faster_RCNN(self.s)
        model.print_summary()

    def test_fast_rcnn_2(self):
        from dlpy.applications import Faster_RCNN
        anchor_num_to_sample = 64
        anchor_ratio = [2312312, 2, 2]
        anchor_scale = [1.2, 2.3, 3.4, 5.6]
        coord_type = 'rect'
        model = Faster_RCNN(self.s, model_table = 'fast', anchor_num_to_sample = anchor_num_to_sample,
                            anchor_ratio = anchor_ratio, anchor_scale = anchor_scale, coord_type = coord_type)
        self.assertTrue(model.layers[20].config == self.sample_syntax['faster_rcnn1'])
        model.print_summary()

    def test_mobilenetv1(self):
        from dlpy.applications import MobileNetV1
        model = MobileNetV1(self.s, n_classes = 2, n_channels = 3, depth_multiplier = 10, alpha = 2)
        self.assertTrue(len(model.layers) == 57)
        self.assertTrue(model.layers[49]._output_size == (7, 7, 2048))
        model.print_summary()

    def test_mobilenetv2(self):
        from dlpy.applications import MobileNetV2
        model = MobileNetV2(self.s, n_classes = 2, n_channels = 3, alpha = 2)
        self.assertTrue(len(model.layers) == 117)
        self.assertTrue(model.layers[112]._output_size == (7, 7, 640))
        model.print_summary()

    def test_shufflenetv1(self):
        from dlpy.applications import ShuffleNetV1
        model = ShuffleNetV1(self.s, n_classes = 2, n_channels = 3, scale_factor=2, num_shuffle_units=[2, 2, 3, 4],
                             bottleneck_ratio = 0.4, groups=2)
        self.assertTrue(len(model.layers) == 130)
        self.assertTrue(model.layers[127]._output_size == (4, 4, 3200))
        model.print_summary()<|MERGE_RESOLUTION|>--- conflicted
+++ resolved
@@ -115,6 +115,7 @@
 
         model.print_summary()
 
+
     def test_resnet50_layerid(self):
 
         if self.data_dir is None:
@@ -138,24 +139,6 @@
         model.print_summary()
 
         model = ResNet101_Caffe(self.s, n_channels=3, height=224, random_flip='HV',
-<<<<<<< HEAD
-                               pre_trained_weights_file=self.data_dir+'ResNet-101-model.caffemodel.h5',
-                               pre_trained_weights=True,
-                               include_top=False,
-                               n_classes=120,
-                               random_crop=None,
-                               offsets=None)
-        model.print_summary()
-
-
-        self.assertRaises(ValueError, 
-                               lambda:ResNet101_Caffe(self.s, n_channels=3, height=224, random_flip='HV',
-                               pre_trained_weights_file=self.data_dir+'ResNet-101-model.caffemodel.h5',
-                               pre_trained_weights=True,
-                               include_top=False,
-                               n_classes=120,
-                               random_crop='wrong_val'))
-=======
                                 pre_trained_weights_file=self.data_dir+'ResNet-101-model.caffemodel.h5',
                                 pre_trained_weights=True,
                                 include_top=False,
@@ -171,7 +154,6 @@
                                                  include_top=False,
                                                  n_classes=120,
                                                  random_crop='wrong_val'))
->>>>>>> b87ffdbb
 
     def test_resnet152_caffe(self):
 
@@ -276,15 +258,6 @@
                        include_top=True)
 
         self.assertRaises(ValueError, 
-<<<<<<< HEAD
-                               lambda:VGG19(self.s, model_table='VGG19', 
-                               n_classes=1000, n_channels=3, width=224, height=224, scale=1,
-                               offsets=None,
-                               random_crop='wrong_val',
-                               pre_trained_weights=True,
-                               pre_trained_weights_file=self.data_dir+'VGG_ILSVRC_19_layers.caffemodel.h5',
-                               include_top=True))
-=======
                                lambda:VGG19(self.s, model_table='VGG19',
                                             n_classes=1000, n_channels=3, width=224, height=224, scale=1,
                                             offsets=None,
@@ -292,7 +265,6 @@
                                             pre_trained_weights=True,
                                             pre_trained_weights_file=self.data_dir+'VGG_ILSVRC_19_layers.caffemodel.h5',
                                             include_top=True))
->>>>>>> b87ffdbb
 
     def test_resnet18(self):
         from dlpy.applications import ResNet18_SAS
