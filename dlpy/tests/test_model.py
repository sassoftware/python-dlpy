--- conflicted
+++ resolved
@@ -1405,15 +1405,7 @@
         self.assertEqual(model.summary['Output Size'].values[-3], (1, 1, 1024))
         model.print_summary()
 
-<<<<<<< HEAD
-    def test_load_padding(self):
-        if self.data_dir is None:
-            unittest.TestCase.skipTest(self, "DLPY_DATA_DIR is not set in the environment variables")
-        model5 = Model(self.s)
-        model5.load(path = self.data_dir + 'vgg16.sashdat')
-
-=======
-    def test_heat_map_analysis(self): 
+    def test_heat_map_analysis(self):
         if self.data_dir is None:
             unittest.TestCase.skipTest(self, 'DLPY_DATA_DIR is not set in the environment variables')
 
@@ -1424,29 +1416,34 @@
         my_im = ImageTable.load_files(self.s, self.data_dir+'giraffe_dolphin_small')
         my_im_r = my_im.resize(width=224, inplace=False)
 
-        model = ResNet50_Caffe(self.s, model_table='ResNet50_Caffe', 
+        model = ResNet50_Caffe(self.s, model_table='ResNet50_Caffe',
                                n_classes=2, n_channels=3, width=224, height=224, scale=1,
                                random_flip='none', random_crop='none',
                                offsets=my_im_r.channel_means, pre_trained_weights=True,
-                               pre_trained_weights_file=pre_train_weight_file, 
+                               pre_trained_weights_file=pre_train_weight_file,
                                include_top=False)
         model.fit(data=my_im_r, mini_batch_size=1, max_epochs=1)
         model.heat_map_analysis(data=my_im_r, mask_width=None, mask_height=None, step_size=None,
                                  max_display=1)
->>>>>>> 4c5d31e8
-        
-        self.assertRaises(ValueError, lambda:model.heat_map_analysis(mask_width=56, mask_height=56, 
-                           step_size=8, display=False))       
-
-        self.assertRaises(ValueError, lambda:model.heat_map_analysis(data=my_im, mask_width=56, 
-                           mask_height=56, step_size=8, display=False))       
- 
+
+        self.assertRaises(ValueError, lambda:model.heat_map_analysis(mask_width=56, mask_height=56,
+                           step_size=8, display=False))
+
+        self.assertRaises(ValueError, lambda:model.heat_map_analysis(data=my_im, mask_width=56,
+                           mask_height=56, step_size=8, display=False))
+
         try:
             from numpy import array
         except:
             unittest.TestCase.skipTest(self, 'numpy is not installed')
-        self.assertRaises(ValueError, lambda:model.heat_map_analysis(data=array([]), mask_width=56, 
-                           mask_height=56, step_size=8, display=False))       
+        self.assertRaises(ValueError, lambda:model.heat_map_analysis(data=array([]), mask_width=56,
+                           mask_height=56, step_size=8, display=False))
+
+    def test_load_padding(self):
+        if self.data_dir is None:
+            unittest.TestCase.skipTest(self, "DLPY_DATA_DIR is not set in the environment variables")
+        model5 = Model(self.s)
+        model5.load(path = self.data_dir + 'vgg16.sashdat')
 
 
     @classmethod
