--- conflicted
+++ resolved
@@ -521,16 +521,12 @@
             create_instance_segmentation_table(self.s, coord_type = 'yolo', output = 'instance_seg',
                                            data_path = self.data_dir + 'instance_segmentation_data',
                                            local_path = os.path.join(self.data_dir_local, 'instance_segmentation_data'))
-<<<<<<< HEAD
-        self.assertTrue(self.s.numrows('instance_seg').numrows == 1)
-
-    def test_file_exist_on_server(self):
-        if self.data_dir is None:
-            unittest.TestCase.skipTest(self, "DLPY_DATA_DIR is not set in the environment variables")
-        check_file = self.data_dir + 'vgg16.sashdat'
-        self.assertTrue(file_exist_on_server(self.s, file=check_file))
-=======
             self.assertTrue(self.s.numrows('instance_seg').numrows == 1)
         except:
             unittest.TestCase.skipTest(self, "no cv2")
->>>>>>> 9417b5cc
+
+    def test_file_exist_on_server(self):
+        if self.data_dir is None:
+            unittest.TestCase.skipTest(self, "DLPY_DATA_DIR is not set in the environment variables")
+        check_file = self.data_dir + 'vgg16.sashdat'
+        self.assertTrue(file_exist_on_server(self.s, file=check_file))