--- conflicted
+++ resolved
@@ -1670,12 +1670,9 @@
                 run;
                 '''.format(output, string_input_tbl_name)
     conn.runcode(code = fmt_code, _messagelevel = 'error')
-<<<<<<< HEAD
-    cls_col_format_length = conn.columninfo(output).ColumnInfo['RawLength'][0]  # max class name length
-=======
     cls_col_format_length = conn.columninfo(output).ColumnInfo.loc[0]['FormattedLength']
->>>>>>> 5a06cd72
     cls_col_format_length = cls_col_format_length if cls_col_format_length >= len('NoObject') else len('NoObject')
+
     conn.altertable(name = output, columns = [dict(name = 'Var1', rename = var_name[0]),
                                               dict(name = 'Var2', rename = var_name[1]),
                                               dict(name = 'Var3', rename = var_name[2]),
